## This file contains various m4 macros that can be included in your
## own projects to enable proper detection of the scripting languages
## In your own aclocal.m4 file, you can use syntax like
##   include(gnatcoll/aclocal.m4)

##############################################################
# Machine-specific linker switches
#   @EXTRA_LINK_SWITCHES@: list of system-specific linker
#      switches. Its syntax is compatible with GPR files.
##############################################################

AC_DEFUN(AM_SYSTEM_LINK_SWITCHES,
[
    case $build_os in
       *darwin*)   EXTRA_LINK_SWITCHES='"-Wl,-no_pie"';;
       *)          EXTRA_LINK_SWITCHES='';;
    esac
    AC_SUBST(EXTRA_LINK_SWITCHES)
])

##############################################################
# Copy a file, as part of config.status
#  AM_LINK_FILE(SOURCE,DEST)
##############################################################

AC_DEFUN(AM_LINK_FILE,
[
   AC_CONFIG_COMMANDS([$2],
                      [rm -f $2
                       cp -f $1 $2], [$3])
])

##############################################################
# Checking for build type
# The following variable is exported by configure:
#   @BUILD_TYPE@: either "Production" or "Debug"
##############################################################

AC_DEFUN(CHECK_BUILD_TYPE,
[
  AC_ARG_ENABLE(build,
    [AC_HELP_STRING(
       [--enable-build=<type>],
       [Default build type for the library (Debug, Production)])],
    BUILD_TYPE=$enableval,
    BUILD_TYPE=Production)
  AC_SUBST(BUILD_TYPE)
])

#############################################################
# Check whether gnatmake can compile, bind and link an Ada program
#    AM_TRY_ADA(gnatmake,filename,content,success,failure)
#############################################################

AC_DEFUN(AM_TRY_ADA,
[
   cat > conftest.ada <<EOF
[$3]
EOF
   if AC_TRY_COMMAND([gnatchop -q conftest.ada && $1 $2 >/dev/null 2>conftest.out])
   then
      : Success
      $4
   else
      : Failure
      $5
   fi
   rm -rf conftest.ada
])

#############################################################
# Check whether platform/GNAT supports atomic increment/decrement
# operations.
# The following variable is then set:
#     SYNC_COUNTERS_IMPL
# to either "intrinsic" or "mutex"
# Code comes from the PolyORB configure.ac
#############################################################

AC_DEFUN(AM_HAS_INTRINSIC_SYNC_COUNTERS,
[
  AC_MSG_CHECKING([whether platform supports atomic inc/dec])
  AM_TRY_ADA([gnatmake], [check.adb],
[
with Interfaces; use Interfaces;
procedure Check is
   function Sync_Add_And_Fetch
     (Ptr   : access Interfaces.Integer_32;
      Value : Interfaces.Integer_32) return Interfaces.Integer_32;
   pragma Import (Intrinsic, Sync_Add_And_Fetch, "__sync_add_and_fetch_4");
   X : aliased Interfaces.Integer_32;
   Y : Interfaces.Integer_32 := 0;
   pragma Volatile (Y);
   --  On some platforms (e.g. i386), GCC has limited support for
   --  __sync_add_and_fetch_4 for the case where the result is not used.
   --  Here we want to test for general availability, so make Y volatile to
   --  prevent the store operation from being discarded.
begin
   Y := Sync_Add_And_Fetch (X'Access, 1);
end Check;
],
[
   AC_MSG_RESULT(yes)
   SYNC_COUNTERS_IMPL="intrinsic"
],[
   AC_MSG_RESULT(no)
   SYNC_COUNTERS_IMPL="mutex"
])

   rm -f check.adb check
   AC_SUBST(SYNC_COUNTERS_IMPL)
])

#############################################################
# Check whether we have the GNAT sources available
# The following variables are exported by configure:
#   @WITH_PROJECTS@: "yes" or "no"
#   GNAT_SOURCES: "gnat_util", "copy", "no"
#############################################################

AC_DEFUN(AM_GNAT_SOURCES,
[
  AC_MSG_CHECKING(whether gnat sources are found)
  if test -d gnat_src; then
     AC_MSG_RESULT(yes)
     HAS_GNAT_SOURCES=yes
     GNAT_SOURCES=copy
  else
     AC_MSG_RESULT(no)

     AC_MSG_CHECKING(whether gnat_util exists)
     AM_HAS_GNAT_PROJECT(gnat_util)
     if test "$HAVE_GNAT_PROJECT_gnat_util" = "yes"; then
        HAS_GNAT_SOURCES=yes
        GNAT_SOURCES=gnat_util
     else
        HAS_GNAT_SOURCES=no
        GNAT_SOURCES=copy
     fi
  fi

  AC_SUBST(GNAT_SOURCES)
])

AC_DEFUN(AM_PROJECTS,
[
  # Allow the user to disable projects support so that gnatcoll does not depend
  # on the installed gnat compiler (gnat_utils project)
  AC_ARG_ENABLE(projects,
    AC_HELP_STRING(
      [--disable-projects],
      [Disable support for GNAT Projects [[default=enabled]]]),
    [WITH_PROJECTS=$enableval],
    [WITH_PROJECTS=$HAS_GNAT_SOURCES])

  AC_SUBST(WITH_PROJECTS)
])

#############################################################
# Check whether GNAT on that target supports building shared
# libraries
# The following variables are exported by configure:
#   @GNAT_BUILDS_SHARED@: either "yes" or "no"
#   @DEFAULT_LIBRARY_TYPE@: either "static" or "relocatable"
#############################################################

AC_DEFUN(AM_GNAT_BUILDS_SHARED,
[
   AC_MSG_CHECKING(whether gnat can build shared libs)

   DEFAULT_LIBRARY_TYPE=static

   AC_ARG_ENABLE(shared,
     [AC_HELP_STRING(
        [--disable-shared],
        [Disable building of shared libraries])
AC_HELP_STRING(
        [--enable-shared],
        [Build shared libraries if supported on the target
Make them the installation default])],
     [GNAT_BUILDS_SHARED=$enableval
      if test $enableval = yes; then
         DEFAULT_LIBRARY_TYPE=relocatable
      fi],
     [GNAT_BUILDS_SHARED=yes])

   if test x$GNAT_BUILDS_SHARED = xyes; then
      mkdir conftest conftest/lib
      echo "package Foo is end Foo;" > conftest/foo.ads
      cat > conftest/lib.gpr <<EOF
project Lib is
   for Source_Dirs use (".");
   for Library_Dir use "lib";
   for Library_Name use "lib";
   for Library_Kind use "relocatable";
end Lib;
EOF

      if AC_TRY_COMMAND([gnatmake -c -q -Pconftest/lib]); then
         GNAT_BUILDS_SHARED=yes
      else
         GNAT_BUILDS_SHARED=no
         DEFAULT_LIBRARY_TYPE=static
      fi
      rm -rf conftest
      AC_MSG_RESULT($GNAT_BUILDS_SHARED)
   else
      AC_MSG_RESULT([no (--disabled-shared)])
   fi

   AC_SUBST(GNAT_BUILDS_SHARED)
   AC_SUBST(DEFAULT_LIBRARY_TYPE)
])

#############################################################
# Checking for syslog
# This checks whether syslog exists on this system.
# This module can be disabled with
#    --disable-syslog
# The following variables are exported by configure:
#    @WITH_SYSLOG@: either "yes" or "no"
############################################################

AC_DEFUN(AM_PATH_SYSLOG,
[
   AC_ARG_ENABLE(syslog,
     AC_HELP_STRING(
        [--disable-syslog],
        [Disable support for syslog [[default=enabled]]]),
     [WITH_SYSLOG=$enableval],
     [WITH_SYSLOG=yes])

   if test x$WITH_SYSLOG = xyes ; then
     AC_CHECK_HEADER([syslog.h],
                     [WITH_SYSLOG=yes],
                     [WITH_SYSLOG=no])
   fi

   AC_SUBST(WITH_SYSLOG)
])

#############################################################
# Checking for iconv.
# There are multiple versions of the library (Solaris, GNU,...)
# and some of them have slightly different APIs.
# The following variables are exported by configure:
#   @WITH_ICONV@: either "yes" or "no"
#   @PATH_ICONV@: path to libiconv, or "" if not found
#   @INCLUDE_ICONV@: the "-I..." for iconv.h, if needed
#   @LIB_ICONV@:  either "" or "-liconv"
#############################################################

AC_DEFUN(AM_PATH_ICONV,
[
   NEED_ICONV=no
   INCLUDE_ICONV=""
   LIB_ICONV=""
   PATH_ICONV=""
   WITH_ICONV=yes
   ICONV_STATIC=no

   AC_ARG_WITH(iconv,
     [AC_HELP_STRING(
       [--with-iconv=<path>],
       [Specify the full path to the iconv library])
AC_HELP_STRING(
       [--without-iconv],
       [Disable iconv support])],
     [ICONV_PATH_WITH=$withval; NEED_ICONV=yes],
     [ICONV_PATH_WITH=yes])

   AC_MSG_CHECKING(for libiconv)
   case $ICONV_PATH_WITH in
       no)
          # Explicitly disabled by user (--with-iconv=no or --without-iconv)
          AC_MSG_RESULT([no, disabled by user])
          WITH_ICONV=no
          ;;

       static)
          WITH_ICONV=no
          ICONV_STATIC=yes
          LD_LIBRARY_PATH="/opt/local/lib:/usr/local/lib:/usr/lib:/lib:$LD_LIBRARY_PATH"
          as_save_IFS=$IFS; IFS=$PATH_SEPARATOR
          for dir in $LD_LIBRARY_PATH ; do
              if test -f "$dir/libiconv.a"; then
                 am_path_iconv=$dir
                 WITH_ICONV=yes
                 PATH_ICONV=""
                 LIB_ICONV="$dir/libiconv.a"
                 LIBS="$LIBS $LIB_ICONV"
                 INCLUDE_ICONV="-I$dir/../include"
                 break
              fi
          done
          IFS=$as_save_IFS
          ;;

       yes)
          # Request automatic detection
          #
          # On OSX, we do not want to use macport's version of libiconv, which
          # is not compatible with the system (we end up with errors like
          # _iconv_open not found for architecture x86_64). So we force the
          # use of /usr/lib first
          #
          # A special case for instance on Solaris: iconv.h is installed in
          # /usr/include, but (on our machines at least) also in
          # /usr/local/include. Both variants are different, and we must make
          # sure we link with the matching library. If /usr/local/lib is not
          # in LD_LIBRARY_PATH, AM_LIB_PATH will not find libiconv (part of
          # the standard library), so will not add -liconv. But the default
          # search path for cpp is such that /usr/local/include is searched
          # first (even if -I/usr/include is on the command line, since it is
          # also a default search path). So we have a discrepency. So we
          # always add the default search paths to LD_LIBRARY_PATH.

          LD_LIBRARY_PATH="/usr/local/lib:/usr/lib:/usr/target/lib:$LD_LIBRARY_PATH"

          AM_LIB_PATH(iconv)
          if test x"$am_path_iconv" != x ; then
             PATH_ICONV="-L$am_path_iconv"
             INCLUDE_ICONV="-I$am_path_iconv/../include"
          fi
          ;;

       *)
          # path provided by user
          am_path_iconv="$ICONV_PATH_WITH"
          PATH_ICONV="-L$am_path_iconv/lib"
          INCLUDE_ICONV="-I$am_path_iconv/include"
          ;;
   esac

   if test x"$WITH_ICONV" = x"yes" ; then
      _save_LIBS="$LIBS"
      if test x"$PATH_ICONV" = x ; then
          AC_MSG_RESULT(no special -L needed)
      else
          AC_MSG_RESULT(found in $am_path_iconv)
          LIBS="$LIBS $PATH_ICONV"
      fi

      CFLAGS="$CFLAGS $INCLUDE_ICONV"

      # The code below is similar to AC_SEARCH_LIBS(iconv_open, [iconv])
      # but allows us to also check that #include <iconv.h> is supported
      # and matches the library we link with. Otherwise, we might be
      # compiling with /usr/local/include/iconv.h (default search path)
      # but linking without -liconv (since on Solaris it is part of the
      # libc and that would be detected).

      AC_LANG_CONFTEST(
         [AC_LANG_PROGRAM(
            [#include <iconv.h>],
            [iconv_open(0,0)])])

      if test "$ICONV_STATIC" = "no" ; then
         AC_MSG_CHECKING([for library containing iconv_open])
         for ac_lib in '' iconv ; do
             if test -z "$ac_lib" ; then
                switch=""
             else
                switch="-l$ac_lib"
             fi
             LIBS="$switch $LIBS"
             AC_LINK_IFELSE([],
                [WITH_ICONV=yes;
                 LIB_ICONV="$switch";
                 break],
                [WITH_ICONV=no])
         done
         AC_MSG_RESULT([$WITH_ICONV $LIB_ICONV])
      fi
      rm -f conftest.$ac_objext conftest$ac_exeext
   
      LIBS="$_save_LIBS"     # Should we leave -liconv ?

      if test x"$WITH_ICONV" = xno -a x"$NEED_ICONV" = xyes ; then
        AC_MSG_ERROR([iconv not found])
      fi
   fi

   AC_SUBST(WITH_ICONV)
   AC_SUBST(PATH_ICONV)
   AC_SUBST(LIB_ICONV)
   AC_SUBST(INCLUDE_ICONV)
])

#############################################################
# Search for a library anywhere on LD_LIBRARY_PATH
# This will return the empty string if not found, and the directory
# otherwise.
# This can be used to add -Ldir parameters on the command line: if
# the library was found with AC_CHECK_LIB but not this macro, this
# means it is in the standard search path and no command line switch
# is required.
#    AM_LIB_PATH(libname)
# Sets am_path_<libname> to the path
#############################################################

AC_DEFUN(AM_LIB_PATH,
[
   am_path_$1=""
   as_save_IFS=$IFS; IFS=$PATH_SEPARATOR
   for lib_dir in $LD_LIBRARY_PATH /usr /usr/local /opt/local
   do
      IFS=$as_save_IFS
      _AS_ECHO_LOG([Testing $lib_dir/lib$1${SO_EXT}])
      if test -f "$lib_dir/lib$1${SO_EXT}"; then
         am_path_$1=$lib_dir
         break
      fi
   done
   IFS=$as_save_IFS
])

#############################################################
# Checking for postgreSQL
# This checks whether the libpq exists on this system
# This module can be disabled with
#    --with-postgresql=path
# The following variables are exported by configure:
#   @WITH_POSTGRES@: whether postgres was detected
#   @PATH_LIBPQ@: path to libpq, or "" if not found
#   @HAS_PQPREPARE@: whether the version of postgreSQL has PQprepare ()
#############################################################

AC_DEFUN(AM_PATH_POSTGRES,
[
   NEED_PSQL=no
   AC_ARG_WITH(postgresql,
     [AC_HELP_STRING(
       [--with-postgresql=<path>],
       [Specify the full path to the PostgreSQL installation])
AC_HELP_STRING(
       [--without-postgresql],
       [Disable PostgreSQL support])],
     [POSTGRESQL_PATH_WITH=$withval; NEED_PSQL=yes],
     POSTGRESQL_PATH_WITH=yes)

   PATH_LIBPQ=""
   if test x"$POSTGRESQL_PATH_WITH" = xno ; then
      AC_MSG_CHECKING(for PostgreSQL)
      AC_MSG_RESULT(no, use --with-postgresql if needed)
      WITH_POSTGRES=no

   else
     if test x"$POSTGRESQL_PATH_WITH" = xyes ; then
       PATH_LIBPQ=`pg_config 2>/dev/null | grep ^LIBDIR | cut -d\  -f3`
       if test x"$PATH_LIBPQ" != x ; then
          PATH_LIBPQ="-L$PATH_LIBPQ"
       else
          AM_LIB_PATH(pq)
          if test x"$am_path_pq" != x ; then
             PATH_LIBPQ="-L$am_path_pq"
          fi
       fi
       AC_CHECK_LIB(pq,PQreset,WITH_POSTGRES=yes,WITH_POSTGRES=no,[$PATH_LIBPQ])
     else
       WITH_POSTGRES=yes
       if test -f "$POSTGRESQL_PATH_WITH/libpq.so" -o -f "$POSTGRESQL_PATH_WITH/libpq.dll" -o -f "$POSTGRESQL_PATH_WITH/libpq.dylib" ; then
          PATH_LIBPQ="-L$POSTGRESQL_PATH_WITH"
       elif test -f "$POSTGRESQL_PATH_WITH/lib/libpq.so" -o -f "$POSTGRESQL_PATH_WITH/lib/libpq.dll" -o -f "$POSTGRESQL_PATH_WITH/lib/libpq.dylib" ; then
          PATH_LIBPQ="-L$POSTGRESQL_PATH_WITH/lib"
       else
          AC_MSG_CHECKING(for PostgreSQL)
          AC_MSG_RESULT(not found in $POSTGRESQL_PATH_WITH)
          WITH_POSTGRES=no
       fi
     fi

     if test x"$WITH_POSTGRES" = xno -a x"$NEED_PSQL" = xyes ; then
       AC_MSG_ERROR([PostgreSQL not found])
     fi
   fi

   if test x"$WITH_POSTGRES" = xyes ; then
     AC_CHECK_LIB(pq,PQprepare,HAS_PQPREPARE=yes,HAS_PQPREPARE=no,[$PATH_LIBPQ])
   else
     HAS_PQPREPARE=no
   fi

   AC_SUBST(WITH_POSTGRES)
   AC_SUBST(PATH_LIBPQ)
   AC_SUBST(HAS_PQPREPARE)
])

j############################################################
# Checking for sqlite
# This checks whether sqlite is installed on the system. It can
# be disabled with
#    -with-sqlite=no
# The following variables are exported by configure:
#    @WITH_SQLITE@: whether sqlite is detected
#    @PATH_LIBSQLITE@: path to libsqlite3
#############################################################

AC_DEFUN(AM_PATH_SQLITE,
[
   NEED_SQLITE=no
   AC_ARG_WITH(sqlite,
     [AC_HELP_STRING(
        [--with-sqlite=<path>],
        [Specify the full path to the sqlite installation, or "embedded" (default)])
AC_HELP_STRING(
        [--without-sqlite],
        [Disable sqlite support])],
     [SQLITE_PATH_WITH=$withval; NEED_SQLITE=yes],
     SQLITE_PATH_WITH=yes)

   PATH_LIBSQLITE=""
   if test x"$SQLITE_PATH_WITH" = xembedded -o x"$SQLITE_PATH_WITH" = xyes ; then
      AC_MSG_CHECKING(for sqlite)
      AC_MSG_RESULT(embedded, use --with-sqlite to use a dynamic lib)
      WITH_SQLITE=embedded

   else
      if test x"$SQLITE_PATH_WITH" = xno ; then
        AC_MSG_CHECKING(for sqlite)
        AC_MSG_RESULT(no, use --with-sqlite to use a dynamic lib)
        WITH_SQLITE=no
      else
         if test x"$SQLITE_PATH_WITH" != xyes ; then
           PATH_LIBSQLITE="-L$SQLITE_PATH_WITH/lib"
         fi

         # Requires at least version 3.7.14
         AC_CHECK_LIB(sqlite3, sqlite3_close_v2,
                      [WITH_SQLITE=yes],
                      [WITH_SQLITE=no],
                      $SQLITE_CFLAGS $PATH_LIBSQLITE)

         if test x"$WITH_SQLITE" = xno ; then
            AC_MSG_CHECKING(for sqlite)
            AC_MSG_RESULT(embedded, use --with-sqlite to use a dynamic lib)
            WITH_SQLITE=embedded
         fi
      fi
   fi

   AC_SUBST(WITH_SQLITE)
   AC_SUBST(PATH_LIBSQLITE)

])

#############################################################
# Checking for gmp
# This checks whether the gnu multiprecision library is available.
# The result can be forced by using the
#    --with-gmp=path
# The following variables are exported on exit:
#   @GMP_CFLAGS@:  Compiler flags
#   @GMP_LIBS@:    Extra command line switches for the linker
#   @WITH_GMP@:    "yes" or "no" depending on whether gmp is available
#############################################################

AC_DEFUN(AM_PATH_GMP,
[
   AC_ARG_WITH(gmp,
     [AC_HELP_STRING(
       [--with-gmp=<path>],
       [Specify the full path of the gmp install])
AC_HELP_STRING(
       [--without-gmp],
       [Disable support for gmp])],
     GMP_PATH_WITH=$withval,
     GMP_PATH_WITH=yes)

   GMP_CFLAGS=""
   GMP_LIBS=""
   if test x"$GMP_PATH_WITH" = xno ; then
      AC_MSG_CHECKING(for gmp)
      AC_MSG_RESULT(no, use --with-gmp if needed)
      WITH_GMP=no

   else
     if test x"$GMP_PATH_WITH" = xyes ; then
       AC_CHECK_LIB(gmp,__gmpz_init,WITH_GMP=yes,WITH_GMP=no)
       AC_CHECK_HEADER(gmp.h, [], [WITH_GMP=no])
       GMP_LIBS="-lgmp"
     else
       GMP_LIBS="-L$GMP_PATH_WITH/lib -lgmp"
       GMP_CFLAGS="-I$GMP_PATH_WITH/include"
       WITH_GMP=yes
     fi
   fi

   AC_SUBST(WITH_GMP)
   AC_SUBST(GMP_CFLAGS)
   AC_SUBST(GMP_LIBS)
])

#############################################################
# Checking for readline
#############################################################

AC_DEFUN(AM_CHECK_READLINE,
[
   AC_ARG_ENABLE(readline,
     [AC_HELP_STRING(
        [--disable-readline],
        [Disable support for readline])],
     WITH_READLINE=$enableval,
     WITH_READLINE="")

   if test "$WITH_GPL" = "no" ; then
      AC_MSG_CHECKING(for readline)
      AC_MSG_RESULT([no, this is a pure GPL library (see --enable-gpl)])
      WITH_READLINE=no
   elif test "$WITH_READLINE" = "" ; then
      AC_CHECK_LIB(readline,readline,WITH_READLINE=yes,WITH_READLINE=no)
   elif test "$WITH_READLINE" = "yes" ; then
      AC_CHECK_LIB(readline,readline,WITH_READLINE=yes,WITH_READLINE=no)
      if test "$WITH_READLINE" = "no" ; then
         AC_MSG_ERROR([Readline not found])
      fi
   fi

   AC_SUBST(WITH_READLINE)
])

#############################################################
# Checking for python
# This checks whether python is available on the system, and if yes
# what the paths are. The result can be forced by using the
#    --with-python=path
# command line switch
# The following variables are exported by configure on exit:
#    @PYTHON_BASE@:    Either "no" or the directory that contains python
#    @PYTHON_VERSION@: Version of python detected
#    @PYTHON_CFLAGS@:  Compiler flags to use for python code
#    @PYTHON_DIR@:     Directory for libpython.so
#    @PYTHON_LIBS@:    extra command line switches to pass to the linker.
#    @WITH_PYTHON@: either "yes" or "no" depending on whether
#                      python support is available.
#############################################################

AC_DEFUN(AM_PATH_PYTHON,
[
   NEED_PYTHON=no

   AC_ARG_WITH(python,
     [AC_HELP_STRING(
       [--with-python=<path>],
       [Specify the prefix of the Python installation])
AC_HELP_STRING(
       [--without-python],
       [Disable python support])],
     [PYTHON_PATH_WITH=$withval; NEED_PYTHON=$PYTHON_PATH_WITH],
     PYTHON_PATH_WITH=yes)
   AC_ARG_WITH(python-exec,
     [AC_HELP_STRING(
        [--with-python-exec=<path>],
        [forces a specific python executable (python3 for instance)])],
     [PYTHON_EXEC=$withval])
   AC_ARG_ENABLE(shared-python,
     AC_HELP_STRING(
       [--enable-shared-python],
       [Link with shared python library instead of static]),
     PYTHON_SHARED=$enableval,
     PYTHON_SHARED=no)

   if test "$PYTHON_EXEC" = ""; then
      PYTHON_EXEC="python"
   fi

   WITH_PYTHON=yes
   if test x"$PYTHON_PATH_WITH" = xno ; then
      AC_MSG_CHECKING(for python)
      AC_MSG_RESULT(no, use --with-python if needed)
      PYTHON_BASE=no
      WITH_PYTHON=no

   else
      AC_PATH_PROG(PYTHON, ${PYTHON_EXEC}, no, $PYTHON_PATH_WITH/bin:$PYTHON_PATH_WITH:$PATH)
      if test x"$PYTHON" = xno ; then
         PYTHON_BASE=no
         WITH_PYTHON=no
      else
        AC_MSG_CHECKING(for python >= 2.0)
        if test x"$PYTHON_PATH_WITH" != xyes ; then
           PYTHON_BASE=$PYTHON_PATH_WITH
        else
           PYTHON_BASE=`$PYTHON -c 'import sys; print(sys.prefix)' `
        fi

        PYTHON_MAJOR_VERSION=`$PYTHON -c 'import sys; print(sys.version_info[[0]])' 2>/dev/null`
        PYTHON_MINOR_VERSION=`$PYTHON -c 'import sys; print(sys.version_info[[1]])' 2>/dev/null`
        if test $PYTHON_MAJOR_VERSION -lt 2 ; then
           AC_MSG_RESULT(no, need at least version 2.0)
           PYTHON_BASE=no
           WITH_PYTHON=no
        else
           case "${host}" in
             # On windows, there are two possible types of installation for
             # python, where the layout of directories are different. Even when
             # running cygwin, we might want to link with a mingwin version of
             # python for easier redistribution of the application.

             *-*mingw32* | *cygwin* )
               if test -d ${PYTHON_BASE}/lib/python${PYTHON_MAJOR_VERSION}.${PYTHON_MINOR_VERSION}/config; then
                 PYTHON_WIN32=no
               else
                 PYTHON_WIN32=yes
               fi
               ;;
             *)
               PYTHON_WIN32=no
               ;;
           esac

           if test x$PYTHON_WIN32 == xyes; then
             PYTHON_VERSION=$PYTHON_MAJOR_VERSION$PYTHON_MINOR_VERSION
             PYTHON_DIR=${PYTHON_BASE}/libs
           else
             PYTHON_VERSION=$PYTHON_MAJOR_VERSION.$PYTHON_MINOR_VERSION
             if test x$PYTHON_SHARED = xyes; then
                PYTHON_DIR=${PYTHON_BASE}/lib
             else
                PYTHON_DIR=${PYTHON_BASE}/lib/python${PYTHON_VERSION}/config
             fi
           fi

           AC_MSG_RESULT(yes (version $PYTHON_MAJOR_VERSION.$PYTHON_MINOR_VERSION))
        fi
      fi
   fi

   if test x"$PYTHON_BASE" != xno; then
      # Find the libs that are required to link with python. We first try
      # with python-config --libs, but this might not exist on the platform, or
      # might be incorrect, so we also have hard-coded fallbacks.

      if test $PYTHON_MAJOR_VERSION != 2; then
         PYCONFIG=python${PYTHON_MAJOR_VERSION}-config
      else
         PYCONFIG=python-config
      fi

      AC_PATH_PROG(PYTHON_CONFIG, ${PYCONFIG}, no, $PYTHON_PATH_WITH/bin:$PYTHON_PATH_WITH:$PATH)

      AC_MSG_CHECKING(if we can link with python (using python-config))
      if test x"$PYTHON_CONFIG" != xno ; then
         # We cannot use python-config --ldflags, which generates additional
         # switches not properly recognized by GNAT's linker on some systems,
         # for instance "-u _PyMac_Error" on OSX. So we add the "-L..." switch
         # explicitly
         PYTHON_LIBS=`$PYTHON_CONFIG --libs`
         PYTHON_LIBS="-L${PYTHON_DIR} ${PYTHON_LIBS}"

         case $build_os in
             *darwin*)  ;;
             *-*mingw32* | *cygwin* ) ;;
             *linux*) PYTHON_LIBS="${PYTHON_LIBS} -export-dynamic" ;;
         esac

         PYTHON_CFLAGS=`$PYTHON_CONFIG --includes`
      else
         PYTHON_LIBS=""
         PYTHON_CFLAGS=""
      fi

      SAVE_CFLAGS="${CFLAGS}"
      SAVE_LIBS="${LIBS}"
      CFLAGS="${SAVE_CFLAGS} ${PYTHON_CFLAGS}"
      LIBS="${SAVE_LIBS} ${PYTHON_LIBS}"


      AC_LINK_IFELSE(
        [AC_LANG_PROGRAM([
/*    will only work with gcc, but needed to use it with the mingwin python */
#define PY_LONG_LONG long long
#include <Python.h>
],[   Py_Initialize();])],
        [AC_MSG_RESULT(yes)],

        [
         AC_MSG_RESULT(no)
         AC_MSG_CHECKING(if we can link with python)
         # hard-code python dependencies
         if test \( -f ${PYTHON_DIR}/libpython${PYTHON_VERSION}.a \) -a \( ! x$PYTHON_SHARED = xyes \) ; then
            PYTHON_LIBS="${PYTHON_DIR}/libpython${PYTHON_VERSION}.a"
         else
            PYTHON_LIBS="-L${PYTHON_DIR} -lpython${PYTHON_VERSION}"
         fi

         case "${host}" in
            hppa*-hp-hpux1* )
               PYTHON_LIBS="-Wl,-E -lm ${PYTHON_LIBS}"
               ;;
            powerpc-ibm-aix5.* | powerpc-*-darwin* | *-darwin*)
               PYTHON_LIBS="-ldl -lm ${PYTHON_LIBS}"
               ;;
            *-sunos5.5* | *-solaris2.5* | *-sunos5* | *-solaris* )
               PYTHON_LIBS="-lresolv -lsocket -lnsl -ldl -lm ${PYTHON_LIBS}"
               ;;
            *linux* )
               PYTHON_LIBS="-Wl,-export-dynamic -lm -ldl ${PYTHON_LIBS}"
               ;;
            ia64-*hp-hpux11* )
               PYTHON_LIBS="-ldld -ldl -lm -Wl,-E ${PYTHON_LIBS}"
               ;;
            *-freebsd* )
               PYTHON_LIBS="-lm -lutil ${PYTHON_LIBS}"
               ;;
         esac

         if test x$PYTHON_WIN32 == xyes; then
            PYTHON_CFLAGS="-I${PYTHON_BASE}/include"
         else
            PYTHON_CFLAGS="-I${PYTHON_BASE}/include/python${PYTHON_VERSION}"
         fi

         # -lutil is almost always needed, for forkpty()
         CFLAGS="${SAVE_CFLAGS} ${PYTHON_CFLAGS}"
         LIBS="${SAVE_LIBS} ${PYTHON_LIBS}"

         AC_LINK_IFELSE(
           [AC_LANG_PROGRAM([
/* will only work with gcc, but needed to use it with the mingwin python */
#define PY_LONG_LONG long long
#include <Python.h>
],[Py_Initialize();])],
           [AC_MSG_RESULT(yes)],
           [LIBS="${LIBS} -lutil"
            AC_LINK_IFELSE(
             [AC_LANG_PROGRAM([
/* will only work with gcc, but needed to use it with the mingwin python */
#define PY_LONG_LONG long long
#include <Python.h>
],[Py_Initialize();])],
             [PYTHON_LIBS="${PYTHON_LIBS} -lutil"
            AC_MSG_RESULT(yes)],

            [LIBS="${LIBS} -lpthread -lutil -lz"
             AC_LINK_IFELSE(
               [AC_LANG_PROGRAM([
/* will only work with gcc, but needed to use it with the mingwin python */
#define PY_LONG_LONG long long
#include <Python.h>],[Py_Initialize();])],
               [PYTHON_LIBS="${PYTHON_LIBS} -lpthread -lutil -lz"
                AC_MSG_RESULT(yes)],

               [LIBS="${LIBS} -lpthread -lssl -lutil -lz"
                AC_LINK_IFELSE(
                  [AC_LANG_PROGRAM([
   /* will only work with gcc, but needed to use it with the mingwin python */
   #define PY_LONG_LONG long long
   #include <Python.h>],[Py_Initialize();])],
                  [PYTHON_LIBS="${PYTHON_LIBS} -lpthread -lssl -lutil -lz"
                   AC_MSG_RESULT(yes)],

               [AC_MSG_RESULT(no, [can't compile and link python example])
                WITH_PYTHON=no
                PYTHON_BASE=[]
                PYTHON_LIBS=[]])])])

        ])])

     # Restore an environment python-free, so that further tests are not
     # impacted in case we did not find python

     CFLAGS="${SAVE_CFLAGS}"
     LIBS="${SAVE_LIBS}"
   fi

   if test x"$WITH_PYTHON" = xno -a x"$NEED_PYTHON" != xno ; then
     AC_MSG_ERROR([Python not found])
   fi

   AC_SUBST(PYTHON_BASE)
   AC_SUBST(PYTHON_VERSION)
   AC_SUBST(PYTHON_DIR)
   AC_SUBST(PYTHON_LIBS)
   AC_SUBST(PYTHON_CFLAGS)
   AC_SUBST(WITH_PYTHON)
])

###########################################################################
## Checking for pygobject
##
###########################################################################

AC_DEFUN(AM_PATH_PYGOBJECT,
[
    AC_ARG_ENABLE(pygobject,
      AC_HELP_STRING(
        [--disable-pygobject],
        [Disable support for PyGobject [[default=enabled]]]),
      [WITH_PYGOBJECT=$enableval],
      [WITH_PYGOBJECT=$WITH_PYTHON])

    AC_MSG_CHECKING(for pygobject)

    if test "$PKG_CONFIG" = "" -o "$PKG_CONFIG" = "no" ; then
       AC_MSG_RESULT(no (pkg-config not found))
       WITH_PYGOBJECT=no

    elif test "$GTK_VERSION" = "no" ; then
       AC_MSG_RESULT(no (gtk+ not found))
       WITH_PYGOBJECT=no

    elif test x"$WITH_PYGOBJECT" = x -o x"$WITH_PYGOBJECT" = xno ; then
       AC_MSG_RESULT(no (disabled by user))
       WITH_PYGOBJECT=no

    else
       for version in 3.0 2.0 ; do
           module="pygobject-$version"
           $PKG_CONFIG $module --exists
           if test $? = 0 ; then
               break;
           fi
           module=""
       done

       if test "$module" == "" ; then
          AC_MSG_RESULT(no)
          WITH_PYGOBJECT=no
       else
          PYGOBJECT_INCLUDE=`$PKG_CONFIG $module --cflags`
          PYGOBJECT_LIB=`$PKG_CONFIG $module --libs`
          AC_MSG_RESULT(yes ($version))
          WITH_PYGOBJECT=yes
          PYGOBJECT_INCLUDE="$PYGOBJECT_INCLUDE -DPYGOBJECT"
       fi
    fi

    AC_SUBST(WITH_PYGOBJECT)
    AC_SUBST(PYGOBJECT_INCLUDE)
    AC_SUBST(PYGOBJECT_LIB)
])

###########################################################################
## Checking for pygtk
##   $1=minimum pygtk version required
## This function checks whether pygtk exists on the system, and has a recent
## enough version. It exports the following variables:
##    @WITH_PYGTK@:    "yes" or "no"
##    @PYGTK_PREFIX@:  installation directory of pygtk
##    @PYGTK_INCLUDE@: cflags to use when compiling a pygtk application
## This function must be called after the variable PKG_CONFIG has been set,
## ie probably after gtk+ itself has been detected. Python must also have been
## detected first.
###########################################################################


AC_DEFUN(AM_PATH_PYGTK,
[
    AC_ARG_ENABLE(pygtk,
      AC_HELP_STRING(
        [--disable-pygtk],
        [Disable support for PyGTK [[default=enabled]]]),
      [WITH_PYGTK=$enableval],
      [WITH_PYGTK=$WITH_PYTHON])

    if test "$PKG_CONFIG" = "" -o "$PKG_CONFIG" = "no" ; then
       AC_MSG_CHECKING(for pygtk)
       AC_MSG_RESULT(no (pkg-config not found))
       WITH_PYGTK=no

    elif test "$GTK_VERSION" != "2.0" ; then
       AC_MSG_CHECKING(for pygtk)
       AC_MSG_RESULT(no (incompatible gtk+ version))
       WITH_PYGTK=no

    else
       min_pygtk_version=ifelse([$1], ,2.8,$1)
       module=pygtk-2.0
       AC_MSG_CHECKING(for pygtk - version >= $min_pygtk_version)

       if test x"$WITH_PYGTK" = x -o x"$WITH_PYGTK" = xno ; then
          AC_MSG_RESULT(no)
          PYGTK_PREFIX=""
          PYGTK_INCLUDE=""
          WITH_PYGTK=no

       elif test "$PYTHON_BASE" != "no" ; then
          $PKG_CONFIG $module --exists
          if test $? != 0 ; then
             AC_MSG_RESULT(no)
             WITH_PYGTK=no

          else
             pygtk_version=`$PKG_CONFIG $module --modversion`
             $PKG_CONFIG $module --atleast-version=$min_pygtk_version
             if test $? = 0 ; then
                PYGTK_INCLUDE="`$PKG_CONFIG $module --cflags` -DPYGTK"
                PYGTK_PREFIX=`$PKG_CONFIG $module --variable=prefix`
                AC_MSG_RESULT(yes (version $pygtk_version))
                WITH_PYGTK=yes
             else
                AC_MSG_RESULT(no (found $pygtk_version))
                PYGTK_PREFIX=""
                PYGTK_INCLUDE=""
                WITH_PYGTK=no
             fi
          fi

       else
          AC_MSG_RESULT(no since python not found)
          PYGTK_PREFIX=""
          PYGTK_INCLUDE=""
          WITH_PYGTK=no
       fi
    fi

    AC_SUBST(PYGTK_PREFIX)
    AC_SUBST(PYGTK_INCLUDE)
    AC_SUBST(WITH_PYGTK)
])

##########################################################################
## Compute the extension for shared libraries
##########################################################################

AC_DEFUN(AM_SO_SUFFIX,
[
    case $build_os in
      *darwin*) SO_EXT=.dylib ;;
      *cygwin*|*mingw*)  SO_EXT=.dll ;;
      *)        SO_EXT=.so ;;
    esac
    AC_SUBST(SO_EXT)
])

##########################################################################
## Converts a list of space-separated words into a list suitable for
## inclusion in .gpr files
##   $1=the list
##   $2=exported name
##########################################################################

AC_DEFUN(AM_TO_GPR,
[
   value=[$1]

   # Special handling on darwin for gcc 4.5 and 4.7
   case "$build_os" in
      *darwin*)
         value=`echo $value | sed -e "s/-framework \([[^ ]]*\)/-Wl,-framework -Wl,\1/g"`
   esac

   output=$2
   result=""
   for v in $value; do
      if test "$result" != ""; then
         result="$result, "
      fi
      result="$result\"$v\""
   done
   $2=$result
   AC_SUBST($2)

])

##############################################################
# Usage: AM_HAS_GNAT_PROJECT(project)
# Check whether a given project file is available, and set
# HAVE_GNAT_PROJECT_<project> to "yes" or "no" accordingly.
# (from PolyORB ada.m4)
##############################################################

AC_DEFUN([AM_HAS_GNAT_PROJECT],
[
cat > conftest.gpr <<EOF
with "[$1]";
project Conftest is for Source_Files use (); end Conftest;
EOF
if AC_TRY_COMMAND([gnat ls -Pconftest.gpr system.ads > /dev/null 2>../conftest.out])
then
  HAVE_GNAT_PROJECT_$1=yes
else
  HAVE_GNAT_PROJECT_$1=no
fi
AC_MSG_RESULT($HAVE_GNAT_PROJECT_$1)
AC_SUBST(HAVE_GNAT_PROJECT_$1)
])

##########################################################################
## Detects GTK and GtkAda
## Input:
##   If CONFIGURE_SWITCH_WITH_GTK is set, it specifies the default value
##     for gtk. Otherwise, configure will choose the most recent version.
## This exports the following variables
##     @PKG_CONFIG@: path to pkg-config, or "no" if not found
##     @GTK_GCC_FLAGS@: cflags to pass to the compiler. It isn't call
##                      GTK_CFLAGS for compatibility reasons with GPS
##     @WITH_GTK@: Either "yes" or "no", depending on whether gtk+ was found
##     @GTK_VERSION@: one of 2.0, 3.0 or "no"
##########################################################################

AC_DEFUN(AM_PATH_GTK,
[
   AC_PATH_PROG(PKG_CONFIG, pkg-config, no)
   if test "$PKG_CONFIG" = "no" ; then
      WITH_GTK=no
      GTK_VERSION=no
   else
      AC_ARG_WITH(gtk,
         AC_HELP_STRING(
       [--with-gtk=version],
       [Specify the version of GTK to support (3.0 or 2.0)])
AC_HELP_STRING(
       [--without-gtk],
       [Disable support for GTK]),
         [WITH_GTK=$withval],
         [
            AC_MSG_CHECKING(for default gtk+ version)
            # Detect the version we should use, from the system
            for WITH_GTK in "$CONFIGURE_SWITCH_WITH_GTK" "3.0" "2.0" "no"; do
<<<<<<< HEAD
                GTK_PREFIX=`$PKG_CONFIG gtk+-${WITH_GTK} --variable=prefix`
                if test "$GTK_PREFIX" != ""; then
                   break
=======
                if test "$WITH_GTK" != ""; then
                   GTK_PREFIX=`$PKG_CONFIG gtk+-${WITH_GTK} --variable=prefix`
                   if test "$GTK_PREFIX" != ""; then
                      break
                   fi
>>>>>>> b6287734
                fi
            done
            AC_MSG_RESULT($WITH_GTK)
         ])

      if test "$WITH_GTK" != "no"; then
          AC_MSG_CHECKING(for gtk+ ${WITH_GTK})
          GTK_PREFIX=`$PKG_CONFIG gtk+-${WITH_GTK} --variable=prefix`
          AC_MSG_RESULT($GTK_PREFIX)
          GTK_GCC_FLAGS=`$PKG_CONFIG gtk+-${WITH_GTK} --cflags`
          GTK_GCC_LIBS=`$PKG_CONFIG gtk+-${WITH_GTK} --libs`
          if test x"$GTK_GCC_FLAGS" != x ; then
             AC_MSG_CHECKING(for gtkada.gpr)
             AM_HAS_GNAT_PROJECT(gtkada)
             HAVE_GTKADA=$HAVE_GNAT_PROJECT_gtkada
             GTK_VERSION=$WITH_GTK
             WITH_GTK=${HAVE_GTKADA}
          else
             GTK_VERSION=no
             WITH_GTK=no
          fi
      fi
   fi

   AC_SUBST(PKG_CONFIG)
   AC_SUBST(GTK_GCC_FLAGS)
   AC_SUBST(GTK_GCC_LIBS)
   AC_SUBST(WITH_GTK)
   AC_SUBST(GTK_VERSION)
])<|MERGE_RESOLUTION|>--- conflicted
+++ resolved
@@ -1110,17 +1110,11 @@
             AC_MSG_CHECKING(for default gtk+ version)
             # Detect the version we should use, from the system
             for WITH_GTK in "$CONFIGURE_SWITCH_WITH_GTK" "3.0" "2.0" "no"; do
-<<<<<<< HEAD
-                GTK_PREFIX=`$PKG_CONFIG gtk+-${WITH_GTK} --variable=prefix`
-                if test "$GTK_PREFIX" != ""; then
-                   break
-=======
                 if test "$WITH_GTK" != ""; then
                    GTK_PREFIX=`$PKG_CONFIG gtk+-${WITH_GTK} --variable=prefix`
                    if test "$GTK_PREFIX" != ""; then
                       break
                    fi
->>>>>>> b6287734
                 fi
             done
             AC_MSG_RESULT($WITH_GTK)
