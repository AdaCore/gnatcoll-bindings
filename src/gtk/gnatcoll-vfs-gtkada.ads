------------------------------------------------------------------------------
--                             G N A T C O L L                              --
--                                                                          --
--                     Copyright (C) 2007-2013, AdaCore                     --
--                                                                          --
-- This library is free software;  you can redistribute it and/or modify it --
-- under terms of the  GNU General Public License  as published by the Free --
-- Software  Foundation;  either version 3,  or (at your  option) any later --
-- version. This library is distributed in the hope that it will be useful, --
-- but WITHOUT ANY WARRANTY;  without even the implied warranty of MERCHAN- --
-- TABILITY or FITNESS FOR A PARTICULAR PURPOSE.                            --
--                                                                          --
-- As a special exception under Section 7 of GPL version 3, you are granted --
-- additional permissions described in the GCC Runtime Library Exception,   --
-- version 3.1, as published by the Free Software Foundation.               --
--                                                                          --
-- You should have received a copy of the GNU General Public License and    --
-- a copy of the GCC Runtime Library Exception along with this program;     --
-- see the files COPYING3 and COPYING.RUNTIME respectively.  If not, see    --
-- <http://www.gnu.org/licenses/>.                                          --
--                                                                          --
------------------------------------------------------------------------------

with Glib;
with Glib.Values;
with Gtk.List_Store;
with Gtk.Tree_Store;
with Gtk.Tree_Model;

--  This package provides utilities to encapsulate a virtual file
--  in a GValue.

package GNATCOLL.VFS.GtkAda is

   -------------
   -- Gvalues --
   -------------

   procedure Set_File (Value : in out Glib.Values.GValue; File : Virtual_File);
   --  Store File into Value
   --  Value must have been initialized (See Glib.Values.Init) with type
   --  given by Get_Virtual_File_Type, below.

   function Get_File (Value : Glib.Values.GValue) return Virtual_File;
   --  Retrieve the file stored in Value

   function Get_Virtual_File_Type return Glib.GType;
   --  Return the gtype to use for virtual files

   procedure Set_File
     (Tree_Store : access Gtk.Tree_Store.Gtk_Tree_Store_Record'Class;
      Iter       : Gtk.Tree_Model.Gtk_Tree_Iter;
      Column     : Glib.Gint;
      File       : Virtual_File);
   procedure Set_File
     (List_Store : access Gtk.List_Store.Gtk_List_Store_Record'Class;
      Iter       : Gtk.Tree_Model.Gtk_Tree_Iter;
      Column     : Glib.Gint;
      File       : Virtual_File);
   --  Set a file into a tree store. The column should have been initialized
   --  as GTYpe_Pointer

   function Get_File
<<<<<<< HEAD
     (Tree_Model : Gtk.Tree_Model.Gtk_Tree_Model;
      Iter       : Gtk.Tree_Model.Gtk_Tree_Iter;
      Column     : Glib.Gint) return Virtual_File;
   function Get_File
     (Store      : access Gtk.Tree_Store.Gtk_Tree_Store_Record'Class;
=======
     (Tree_Model : access Gtk.Tree_Model.Gtk_Root_Tree_Model_Record'Class;
      Iter       : Gtk.Tree_Model.Gtk_Tree_Iter;
      Column     : Glib.Gint) return Virtual_File;
   function Get_File
     (Tree_Model : Gtk.Tree_Model.Gtk_Tree_Model;
>>>>>>> b6287734
      Iter       : Gtk.Tree_Model.Gtk_Tree_Iter;
      Column     : Glib.Gint) return Virtual_File;
   function Get_File
     (Store      : access Gtk.List_Store.Gtk_List_Store_Record'Class;
      Iter       : Gtk.Tree_Model.Gtk_Tree_Iter;
      Column     : Glib.Gint) return Virtual_File;
   --  Get a file from a tree model. The column should have been initialized
   --  as GType_Pointer.

end GNATCOLL.VFS.GtkAda;<|MERGE_RESOLUTION|>--- conflicted
+++ resolved
@@ -61,19 +61,11 @@
    --  as GTYpe_Pointer
 
    function Get_File
-<<<<<<< HEAD
-     (Tree_Model : Gtk.Tree_Model.Gtk_Tree_Model;
-      Iter       : Gtk.Tree_Model.Gtk_Tree_Iter;
-      Column     : Glib.Gint) return Virtual_File;
-   function Get_File
-     (Store      : access Gtk.Tree_Store.Gtk_Tree_Store_Record'Class;
-=======
      (Tree_Model : access Gtk.Tree_Model.Gtk_Root_Tree_Model_Record'Class;
       Iter       : Gtk.Tree_Model.Gtk_Tree_Iter;
       Column     : Glib.Gint) return Virtual_File;
    function Get_File
      (Tree_Model : Gtk.Tree_Model.Gtk_Tree_Model;
->>>>>>> b6287734
       Iter       : Gtk.Tree_Model.Gtk_Tree_Iter;
       Column     : Glib.Gint) return Virtual_File;
    function Get_File
@@ -81,6 +73,6 @@
       Iter       : Gtk.Tree_Model.Gtk_Tree_Iter;
       Column     : Glib.Gint) return Virtual_File;
    --  Get a file from a tree model. The column should have been initialized
-   --  as GType_Pointer.
+   --  as GType_Pointer
 
 end GNATCOLL.VFS.GtkAda;