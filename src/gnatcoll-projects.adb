------------------------------------------------------------------------------
--                             G N A T C O L L                              --
--                                                                          --
--                     Copyright (C) 2002-2013, AdaCore                     --
--                                                                          --
-- This library is free software;  you can redistribute it and/or modify it --
-- under terms of the  GNU General Public License  as published by the Free --
-- Software  Foundation;  either version 3,  or (at your  option) any later --
-- version. This library is distributed in the hope that it will be useful, --
-- but WITHOUT ANY WARRANTY;  without even the implied warranty of MERCHAN- --
-- TABILITY or FITNESS FOR A PARTICULAR PURPOSE.                            --
--                                                                          --
-- As a special exception under Section 7 of GPL version 3, you are granted --
-- additional permissions described in the GCC Runtime Library Exception,   --
-- version 3.1, as published by the Free Software Foundation.               --
--                                                                          --
-- You should have received a copy of the GNU General Public License and    --
-- a copy of the GCC Runtime Library Exception along with this program;     --
-- see the files COPYING3 and COPYING.RUNTIME respectively.  If not, see    --
-- <http://www.gnu.org/licenses/>.                                          --
--                                                                          --
------------------------------------------------------------------------------

with Ada.Calendar;                use Ada.Calendar;
with Ada.Characters.Handling;     use Ada.Characters.Handling;
with Ada.Containers.Hashed_Sets;
with Ada.Directories;
with Ada.Strings;                 use Ada.Strings;
with Ada.Strings.Fixed;           use Ada.Strings.Fixed;
with Ada.Strings.Hash_Case_Insensitive;
with Ada.Strings.Maps;            use Ada.Strings.Maps;
with Ada.Text_IO;                 use Ada.Text_IO;

with GNAT.Case_Util;              use GNAT.Case_Util;
with GNAT.Directory_Operations;   use GNAT.Directory_Operations;
with GNAT.Expect;                 use GNAT.Expect;
with GNAT.Regpat;                 use GNAT.Regpat;
with GNAT.OS_Lib;                 use GNAT.OS_Lib;
with GNATCOLL.Arg_Lists;          use GNATCOLL.Arg_Lists;
with GNATCOLL.Projects.Normalize; use GNATCOLL.Projects.Normalize;
with GNATCOLL.Traces;             use GNATCOLL.Traces;
with GNATCOLL.Utils;              use GNATCOLL.Utils;
with GNATCOLL.VFS;                use GNATCOLL.VFS;
with GNATCOLL.VFS_Utils;          use GNATCOLL.VFS_Utils;

with Atree;
with Casing;                      use Casing;
with Csets;
pragma Warnings (Off, "*license of withed unit*");
with Krunch;
with Makeutl;
with Namet;                       use Namet;
with Osint;
with Opt;
with Output;
with Prj.Attr;                    use Prj.Attr;
with Prj.Com;
with Prj.Conf;                    use Prj.Conf;
with Prj.Env;                     use Prj, Prj.Env;
with Prj.Err;
with Prj.Ext;
with Prj.Part;
with Prj.Proc;
with Prj.PP;                      use Prj.PP;
with Prj.Tree;                    use Prj.Tree;
with Prj.Util;                    use Prj.Util;
with Sinput.P;
pragma Warnings (On, "*license of withed unit*");
with Snames;                      use Snames;
with Types;                       use Types;

package body GNATCOLL.Projects is

   Me    : constant Trace_Handle := Create ("Projects", Default => Off);
   Debug : constant Trace_Handle := Create ("Projects.Debug", Default => Off);
   Me_Gnat : constant Trace_Handle :=
               Create ("Projects.GNAT", GNATCOLL.Traces.Off);
   Exception_Handle : constant Trace_Handle :=
     Create ("UNEXPECTED_EXCEPTION", Default => On);

   Dummy_Suffix : constant String := "<no suffix defined>";
   --  A dummy suffixes that is used for languages that have either no spec or
   --  no implementation suffix defined.

   Unknown_Importing_Projects : aliased constant Name_Id_Array (1 .. 0) :=
     (others => <>);
   --  A dummy array used while computing importing projects

   package Virtual_File_List is new Ada.Containers.Doubly_Linked_Lists
     (Element_Type => Virtual_File);

   procedure Unchecked_Free is new Ada.Unchecked_Deallocation
     (Scenario_Variable_Array, Scenario_Variable_Array_Access);

   package Project_Htables is new Ada.Containers.Indefinite_Hashed_Maps
     (Key_Type        => String,   --  project name
      Element_Type    => Project_Type,
      Hash            => Ada.Strings.Hash_Case_Insensitive,
      Equivalent_Keys => GNATCOLL.Utils.Case_Insensitive_Equal);
   --  maps project names (casing insensitive) to project types
   --  ??? This would not be needed if we could, in the prj* sources, associate
   --  user data with project nodes.

   type Source_File_Data is record
      Project : Project_Type;
      File    : GNATCOLL.VFS.Virtual_File;
      Lang    : Namet.Name_Id;
      Source  : Prj.Source_Id;
   end record;
   --   In some case, Lang might be set to Unknown_Language, if the file was
   --   set in the project (for instance through the Source_Files attribute),
   --   but no matching language was found.

   function Hash
     (File : GNATCOLL.VFS.Filesystem_String) return Ada.Containers.Hash_Type;
   function Equal (F1, F2 : GNATCOLL.VFS.Filesystem_String) return Boolean;
   pragma Inline (Hash, Equal);
   --  Either case sensitive or not, depending on the system

   package Names_Files is new Ada.Containers.Indefinite_Hashed_Maps
     (Key_Type        => GNATCOLL.VFS.Filesystem_String,   --  file base name
      Element_Type    => Source_File_Data,
      Hash            => Hash,
      Equivalent_Keys => Equal);
   --  maps for file base names to info about the file

   function Hash (Node : Project_Node_Id) return Ada.Containers.Hash_Type;
   pragma Inline (Hash);

   package Project_Sets is new Ada.Containers.Hashed_Sets
     (Element_Type        => Project_Node_Id,
      Hash                => Hash,
      Equivalent_Elements => "=");

   type Directory_Dependency is (Direct, As_Parent);
   --  The way a directory belongs to the project: either as a direct
   --  dependency, or because one of its subdirs belong to the project, or
   --  doesn't belong at all.

   package Directory_Statuses is new Ada.Containers.Indefinite_Hashed_Maps
     (Key_Type        => GNATCOLL.VFS.Filesystem_String,   --  Directory path
      Element_Type    => Directory_Dependency,
      Hash            => Hash,
      Equivalent_Keys => Equal);
   --  Whether a directory belongs to a project

   use Project_Htables, Extensions_Languages, Names_Files;
   use Directory_Statuses;

   type Project_Tree_Data is record
      Env       : Project_Environment_Access;

      Tree      : Prj.Tree.Project_Node_Tree_Ref;
      View      : Prj.Project_Tree_Ref;
      --  The description of the trees

      Status  : Project_Status := From_File;

      Root    : Project_Type := No_Project;
      --  The root of the project hierarchy

      Sources : Names_Files.Map;
      --  Index on base source file names, returns information about the file

      Objects_Basename : Names_Files.Map;
      --  The basename (with no extension or directory) of the object files.
      --  This is used to quickly filter out the relevant object or library
      --  files when an object directory is shared amongst multiple projects.

      Directories : Directory_Statuses.Map;
      --  Index on directory name
      --  CHANGE: might not be needed anymore, using the hash tables already
      --  in prj.*

      Projects : Project_Htables.Map;
      --  Index on project names. This table is filled when the project is
      --  loaded.

      Scenario_Variables : Scenario_Variable_Array_Access;
      --  Cached value of the scenario variables. This should be accessed only
      --  through the function Scenario_Variables, since it needs to be
      --  initialized first.

      Timestamp : Ada.Calendar.Time := GNATCOLL.Utils.No_Time;
      --  Time when we last parsed the project from the disk
   end record;

   function Get_View (Project : Project_Type'Class) return Prj.Project_Id;
   function Get_View
     (Tree : Prj.Project_Tree_Ref; Name : Name_Id) return Prj.Project_Id;
   --  Return the project view for the project Name

   type External_Variable_Callback is access function
     (Variable : Project_Node_Id; Prj : Project_Node_Id) return Boolean;
   --  Called for a typed variable declaration that references an external
   --  variable in Prj.
   --  Stops iterating if this subprogram returns False.

   type Get_Directory_Path_Callback is access function
     (Project : Prj.Project_Id) return Path_Information;
   --  Called to get the directory path the Get_Directory function must
   --  return the Virtual_File

   function Get_Directory
    (Project  : Project_Type;
     Callback : Get_Directory_Path_Callback) return Virtual_File;
   --  return the Virtual_File generated from the callback return.
   --  If callback returns a 0 length Path_Information then function returns
   --  the project object directory.
   --  If project not accessible return No_File.

   function Variable_Value_To_List
     (Project : Project_Type;
      Value   : Variable_Value) return GNAT.Strings.String_List_Access;
   --  Allocate a new String_List that contains the strings stored in Value.
   --  Result must be freed by caller.

   procedure For_Each_Project_Node
     (Tree     : Project_Node_Tree_Ref;
      Root     : Project_Node_Id;
      Callback : access procedure
        (Tree : Project_Node_Tree_Ref; Node : Project_Node_Id));
   --  Iterate over all projects in the tree.
   --  They are each returned once, the root project first and then all its
   --  imported projects.
   --  As opposed to For_Every_Project_Imported, this iteration in based on the
   --  project tree, and therefore can be used before the project view has been
   --  computed.
   --  This includes projects extended by Root.
   --  The order is:
   --      root project, project, extended_project_of_project,...

   function Default_Spec_Suffix
     (Self          : Project_Environment'Class;
      Language_Name : String) return String;
   function Default_Body_Suffix
     (Self          : Project_Environment'Class;
      Language_Name : String) return String;
   --  Return the default extensions for a given language, as registered
   --  through Register_Default_Language_Extension;

   procedure For_Each_External_Variable_Declaration
     (Project   : Project_Type;
      Recursive : Boolean;
      Callback  : External_Variable_Callback);
   --  Iterate other all the typed variable declarations that reference
   --  external variables in Project (or one of its imported projects if
   --  Recursive is true).
   --  Callback is called for each of them.

   procedure Reset
     (Tree : in out Project_Tree'Class;
      Env  : Project_Environment_Access);
   --  Make sure the Tree data has been created and initialized

   function Substitute_Dot
     (Unit_Name : String; Dot_Replacement : String) return String;
   --  Replace the '.' in unit_name with Dot_Replacement

   procedure Compute_Importing_Projects (Project : Project_Type'Class);
   --  Compute the list of all projects that import, possibly indirectly,
   --  Project.

   procedure Reset_View (Tree : Project_Tree'Class);
   --  Clear internal tables for the view

   function String_Elements
     (Data : Project_Tree_Data_Access)
      return Prj.String_Element_Table.Table_Ptr;
   pragma Inline (String_Elements);
   --  Return access to the various tables that contain information about the
   --  project

   function Get_String (Id : Namet.File_Name_Type) return String;
   function Get_String (Id : Namet.Path_Name_Type) return String;
   pragma Inline (Get_String);
   --  Return the string in Name
   --  Same as Namet.Get_Name_String, but return "" in case of
   --  failure, instead of raising Assert_Failure.

   function Create_Flags
     (On_Error        : Prj.Error_Handler;
      Require_Sources : Boolean := True;
      Ignore_Missing_With : Boolean := False) return Prj.Processing_Flags;
   --  Return the flags to pass to the project manager in the context of GPS.
   --  Require_Sources indicates whether each language must have sources
   --  attached to it.

   function Length
     (Tree : Prj.Project_Tree_Ref; List : Prj.String_List_Id) return Natural;
   --  Return the number of elements in the list

   function Attribute_Value
     (Project      : Project_Type;
      Attribute    : String;
      Index        : String := "";
      Use_Extended : Boolean := False) return Variable_Value;
   --  Internal version of Attribute_Value

   function Has_Attribute
     (Project   : Project_Type;
      Attribute : String;
      Index     : String := "") return Boolean;
   --  Internal version of Has_Attribute

   function Attribute_Indexes
     (Project      : Project_Type;
      Attribute    : String;
      Use_Extended : Boolean := False) return GNAT.Strings.String_List;
   --  Internal version of Attribute_Indexes

   procedure Reset_View (Self : in out Project_Data'Class);
   --  Reset and free the internal data of the project view

   procedure Compute_Scenario_Variables (Tree : Project_Tree_Data_Access);
   --  Compute (and cache) the whole list of scenario variables for the
   --  project tree.
   --  This also ensures that each external reference actually exists

   procedure Compute_Imported_Projects (Project : Project_Type'Class);
   --  Compute and cache the list of projects imported by Project.
   --  Nothing is done if this is already known.
   --  This also include projects extended by Project.
   --  The order is
   --       root_project, project, project_extended_by_project, ...

   function Delete_File_Suffix
     (Filename : GNATCOLL.VFS.Filesystem_String;
      Project  : Project_Type) return Natural;
   --  Return the last index in Filename before the beginning of the file
   --  suffix. Suffixes are searched independently from the language.
   --  If not matching suffix is found in project, the returned value will
   --  simply be Filename'Last.

   procedure Internal_Load
     (Tree                   : in out Project_Tree'Class;
      Root_Project_Path      : GNATCOLL.VFS.Virtual_File;
      Errors                 : Projects.Error_Report;
      Project                : out Project_Node_Id;
      Packages_To_Check      : GNAT.Strings.String_List_Access := All_Packs;
      Recompute_View         : Boolean := True;
      Test_With_Missing_With : Boolean := True);
   --  Internal implementation of load. This doesn't reset the tree at all,
   --  but will properly setup the GNAT project manager so that error messages
   --  are redirected and fatal errors do not kill GPS.
   --  If Test_With_Missing_With is True, first test with ignoring unresolved
   --  "with" statement, in case we need to first parse the gnatlist attribute.

   procedure Parse_Source_Files (Self : in out Project_Tree);
   --  Find all the source files for the project, and cache them.
   --  At the same time, check that the gnatls attribute is coherent between
   --  all projects and subprojects, and memorize the sources in the
   --  hash-table.

   function Tree_View
     (P : Project_Type'Class) return Prj.Project_Tree_Ref;
   function Tree_Tree
     (P : Project_Type'Class) return Prj.Tree.Project_Node_Tree_Ref;
   pragma Inline (Tree_View, Tree_Tree);
   --  Access to the project tree

   function Info
     (Tree : Project_Tree_Data_Access;
      File : GNATCOLL.VFS.Virtual_File) return File_Info;
   --  Internal version of Info

   procedure Create_Project_Instances
     (Self : Project_Tree'Class; With_View : Boolean);
   function Instance_From_Node
     (Self : Project_Tree'Class;
      Node : Project_Node_Id) return Project_Type;
   --  Create all instances of Project_Type for the loaded projects.
   --  This also resets the internal data for the view.

   function Handle_Subdir
     (Project : Project_Type;
      Id      : Namet.Path_Name_Type;
      Xref_Dirs : Boolean) return Filesystem_String;
   --  Adds the object subdirectory to Id if one is defined

   -----------
   -- Lists --
   -----------

   type String_List_Iterator is record
      Current : Project_Node_Id;
      --  pointer to N_Literal_String or N_Expression
   end record;

   function Done (Iter : String_List_Iterator) return Boolean;
   --  Return True if Iter is past the end of the list of strings

   function Next
     (Tree : Prj.Tree.Project_Node_Tree_Ref;
      Iter : String_List_Iterator) return String_List_Iterator;
   --  Return the next item in the list

   function Data
     (Tree : Prj.Tree.Project_Node_Tree_Ref;
      Iter : String_List_Iterator) return Namet.Name_Id;
   --  Return the value pointed to by Iter.
   --  This could be either a N_String_Literal or a N_Expression node in the
   --  first case.
   --  The second case only works if Iter points to N_String_Literal.

   function Value_Of
     (Tree : Project_Node_Tree_Ref;
      Var  : Scenario_Variable) return String_List_Iterator;
   --  Return an iterator over the possible values of the variable

   ------------
   -- Errors --
   ------------

   generic
      Tree : Project_Tree'Class;
   procedure Mark_Project_Error (Project : Project_Id; Is_Warning : Boolean);
   --  Handler called when the project parser finds an error.
   --  Mark_Project_Incomplete should be true if any error should prevent the
   --  edition of project properties graphically.

   ------------------------
   -- Mark_Project_Error --
   ------------------------

   procedure Mark_Project_Error (Project : Project_Id; Is_Warning : Boolean) is
      P : Project_Type;
   begin
      if not Is_Warning then
         if Project = Prj.No_Project then
            if Tree.Root_Project /= No_Project then
               declare
                  Iter : Project_Iterator := Start (Tree.Root_Project);
               begin
                  while Current (Iter) /= No_Project loop
                     Current (Iter).Data.View_Is_Complete := False;
                     Next (Iter);
                  end loop;
               end;
            end if;

         else
            P := Project_Type (Project_From_Name (Tree.Data, Project.Name));
            P.Data.View_Is_Complete := False;
         end if;
      end if;
   end Mark_Project_Error;

   ---------------
   -- Tree_View --
   ---------------

   function Tree_View (P : Project_Type'Class) return Prj.Project_Tree_Ref is
   begin
      return P.Data.Tree.View;
   end Tree_View;

   ---------------
   -- Tree_Tree --
   ---------------

   function Tree_Tree
     (P : Project_Type'Class) return Prj.Tree.Project_Node_Tree_Ref
   is
   begin
      return P.Data.Tree.Tree;
   end Tree_Tree;

   ---------------------
   -- String_Elements --
   ---------------------

   function String_Elements
     (Data : Project_Tree_Data_Access)
      return Prj.String_Element_Table.Table_Ptr is
   begin
      return Data.View.Shared.String_Elements.Table;
   end String_Elements;

   ------------
   -- Length --
   ------------

   function Length
     (Tree : Prj.Project_Tree_Ref; List : Prj.String_List_Id) return Natural
   is
      L     : String_List_Id := List;
      Count : Natural        := 0;
   begin
      while L /= Nil_String loop
         Count := Count + 1;
         L := Tree.Shared.String_Elements.Table (L).Next;
      end loop;
      return Count;
   end Length;

   ----------------
   -- Get_String --
   ----------------

   function Get_String (Id : Namet.File_Name_Type) return String is
   begin
      if Id = Namet.No_File then
         return "";
      end if;

      return Get_Name_String (Id);
   exception
      when E : others =>
         Trace (Exception_Handle, E);
         return "";
   end Get_String;

   function Get_String (Id : Namet.Path_Name_Type) return String is
   begin
      if Id = Namet.No_Path then
         return "";
      end if;

      return Get_Name_String (Id);

   exception
      when E : others =>
         Trace (Exception_Handle, E);
         return "";
   end Get_String;

   ----------
   -- Name --
   ----------

   function Name (Project : Project_Type) return String is
   begin
      if Project.Data = null then
         return "default";

      elsif Get_View (Project) /= Prj.No_Project then
         return Get_String (Get_View (Project).Display_Name);

      else
         return Get_String
           (Prj.Tree.Name_Of (Project.Data.Node, Project.Tree_Tree));
      end if;
   end Name;

   ------------------
   -- Project_Path --
   ------------------

   function Project_Path
     (Project : Project_Type;
      Host    : String := Local_Host) return GNATCOLL.VFS.Virtual_File
   is
      View : constant Prj.Project_Id := Get_View (Project);
   begin
      if Project.Data = null or else Project.Data.Node = Empty_Node then
         return GNATCOLL.VFS.No_File;

      elsif View = Prj.No_Project then
         --  View=Prj.No_Project case needed for the project wizard

         return To_Remote
           (Create (+Get_String (Path_Name_Of
            (Project.Data.Node, Project.Tree_Tree))),
            Host);

      else
         return To_Remote
           (Create (+Get_String (View.Path.Display_Name)), Host);
      end if;
   end Project_Path;

   -----------------
   -- Source_Dirs --
   -----------------

   function Source_Dirs
     (Project   : Project_Type;
      Recursive : Boolean := False) return GNATCOLL.VFS.File_Array
   is
      Current_Dir : constant Filesystem_String := Get_Current_Dir;
      Iter        : Project_Iterator := Start (Project, Recursive);
      Count       : Natural := 0;
      P           : Project_Type;
      View        : Project_Id;
      Src         : String_List_Id;
   begin
      loop
         P := Current (Iter);
         exit when P = No_Project;

         View := Get_View (P);
         exit when View = Prj.No_Project;

         Count := Count + Length (Project.Tree_View, View.Source_Dirs);
         Next (Iter);
      end loop;

      declare
         Sources : File_Array (1 .. Count);
         Index   : Natural := Sources'First;
      begin
         Iter := Start (Project, Recursive);

         loop
            P := Current (Iter);
            exit when P = No_Project;

            View := Get_View (P);
            exit when View = Prj.No_Project;

            Src := View.Source_Dirs;

            while Src /= Nil_String loop
               Sources (Index) := Create
                 (Normalize_Pathname
                    (+Get_String
                       (String_Elements (P.Data.Tree) (Src).Display_Value),
                     Current_Dir,
                     Resolve_Links => False));
               Ensure_Directory (Sources (Index));
               Index := Index + 1;
               Src   := String_Elements (P.Data.Tree) (Src).Next;
            end loop;

            Next (Iter);
         end loop;

         return Sources (1 .. Index - 1);
      end;
   end Source_Dirs;

   -------------------
   -- Handle_Subdir --
   -------------------

   function Handle_Subdir
     (Project   : Project_Type;
      Id        : Namet.Path_Name_Type;
      Xref_Dirs : Boolean) return Filesystem_String
   is
      View : constant Project_Id := Get_View (Project);
      Env  : constant Project_Environment_Access := Project.Data.Tree.Env;
      Path : constant Filesystem_String :=
        Name_As_Directory (+Get_String (Id));
   begin
      if not Xref_Dirs
        or else Xrefs_Subdir (Env.all)'Length = 0
        or else View.Externally_Built
      then
         return Path;
      elsif Prj.Subdirs /= null then
         return Name_As_Directory
           (Path (Path'First .. Path'Last - Prj.Subdirs.all'Length - 1) &
            Xrefs_Subdir (Env.all));
      else
         return Path & Name_As_Directory (Xrefs_Subdir (Env.all));
      end if;
   end Handle_Subdir;

   ----------------
   -- Object_Dir --
   ----------------

   function Object_Dir
     (Project : Project_Type) return GNATCOLL.VFS.Virtual_File
   is
      View : constant Project_Id := Get_View (Project);
   begin
      if View /= Prj.No_Project
        and then View.Object_Directory /= No_Path_Information
      then
         return
           Create
             (Handle_Subdir
                (Project, View.Object_Directory.Display_Name, False));
      else
         return GNATCOLL.VFS.No_File;
      end if;
   end Object_Dir;

   -----------------
   -- Object_Path --
   -----------------

   function Object_Path
     (Project             : Project_Type;
      Recursive           : Boolean := False;
      Including_Libraries : Boolean := False;
      Xrefs_Dirs          : Boolean := False) return File_Array
   is
      View : constant Project_Id := Get_View (Project);

   begin
      if View = Prj.No_Project then
         return (1 .. 0 => <>);

      elsif Recursive then
         return From_Path
           (+Prj.Env.Ada_Objects_Path
              (View, Project.Data.Tree.View, Including_Libraries).all);

      elsif Including_Libraries
        and then View.Library
        and then View.Library_ALI_Dir /= No_Path_Information
      then
         --  Object_Directory is in fact always defined for projects read from
         --  files (if unspecified in the user's project, it defaults to the
         --  projects' own directory).
         --  For externally_built library projects, however, it should not be
         --  taken into account.

         if View.Object_Directory = No_Path_Information
           or else View.Externally_Built
         then
            return (1 => Create
                    (Handle_Subdir
                       (Project, View.Library_ALI_Dir.Display_Name,
                        Xrefs_Dirs)));
         else
            return
              (Create (Handle_Subdir
                         (Project, View.Object_Directory.Display_Name,
                          Xrefs_Dirs)),
               Create (Handle_Subdir
                         (Project, View.Library_ALI_Dir.Display_Name,
                          Xrefs_Dirs)));
         end if;

      elsif View.Object_Directory /= No_Path_Information then
         return
           (1 => Create (Handle_Subdir
                           (Project, View.Object_Directory.Display_Name,
                            Xrefs_Dirs)));
      else
         return (1 .. 0 => <>);
      end if;
   end Object_Path;

   -------------------
   -- Library_Files --
   -------------------

   procedure Library_Files
     (Self                : Project_Type;
      Recursive           : Boolean := False;
      Including_Libraries : Boolean := True;
      Xrefs_Dirs          : Boolean := False;
      ALI_Ext             : GNATCOLL.VFS.Filesystem_String := ".ali";
      Include_Predefined  : Boolean := False;
      List                : in out Library_Info_Lists.List;
      Exclude_Overridden  : Boolean := True)
   is
      Tmp             : File_Array_Access;
      Prj_Iter        : Project_Iterator;
      Current_Project : Project_Type;
      Info_Cursor     : Names_Files.Cursor;
      Re              : Pattern_Matcher_Access;

      package Virtual_File_Sets is new Ada.Containers.Hashed_Sets
        (Element_Type        => Virtual_File,
         Hash                => Full_Name_Hash,
         Equivalent_Elements => "=",
         "="                 => "=");
      use Virtual_File_Sets;

      procedure Unchecked_Free is new Ada.Unchecked_Deallocation
        (Pattern_Matcher, Pattern_Matcher_Access);

      function Get_Base_Name (F : Virtual_File) return Filesystem_String;
      --  Return the base name of the argument. If ALI_Ext was a regular
      --  expression, this function simply strips the file extension
      --  (everything after and including the last dot in the file name).
      --  Otherwise, the suffix ALI_Ext is removed from the file name.

      -------------------
      -- Get_Base_Name --
      -------------------

      function Get_Base_Name (F : Virtual_File) return Filesystem_String is
      begin
         if Re = null then
            return F.Base_Name (ALI_Ext);
         else
            return F.Base_Name (F.File_Extension);
         end if;
      end Get_Base_Name;

      Seen : Virtual_File_Sets.Set;

   begin
      if ALI_Ext (ALI_Ext'First) = '^' then
         Re := new Pattern_Matcher'(Compile (+ALI_Ext));
      end if;

      --  We do not call Object_Path with Recursive=>True, but instead
      --  iterate explicitly on the projects so that we can control which of
      --  the object_dir or library_dir we want to use *for each project*.

      Prj_Iter := Self.Start_Reversed (Recursive => Recursive);
      loop
         Current_Project := Current (Prj_Iter);
         exit when Current_Project = No_Project;

         declare
            Objects  : constant File_Array :=
              Object_Path (Current_Project,
                           Recursive           => False,
                           Including_Libraries => Including_Libraries,
                           Xrefs_Dirs          => Xrefs_Dirs);
            Dir : Virtual_File;
            Should_Append : Boolean;
         begin
            if Objects'Length > 0
              and then not Seen.Contains (Objects (Objects'First))
            then
               --  Only look at the first object directory (which is either
               --  object_dir, if it exists, or library_dir, if it exists).
               --  We never need to look at both of them.

               begin
                  Dir := Objects (Objects'First);
                  Seen.Include (Dir);
                  Trace (Me, "Library_Files, reading dir "
                         & Dir.Display_Full_Name);
                  Tmp := Read_Dir (Dir);

                  for F in Tmp'Range loop
                     if (Re /= null
                         and then Match (Re.all, +Tmp (F).Base_Name))
                       or else (Re = null
                                and then Tmp (F).Has_Suffix (ALI_Ext))
                     then
                        declare
                           B : constant Filesystem_String :=
                             Get_Base_Name (Tmp (F));
                           B_Last : Integer := B'Last;
                           Dot : Integer;
                        begin
                           Info_Cursor :=
                             Self.Data.Tree.Objects_Basename.Find (B);

                           if not Has_Element (Info_Cursor) then
                              --  Special case for C files: the library file is
                              --    file.c.gli
                              --  instead of file.ali as we would have in Ada

                              Dot := B'Last;
                              while Dot >= B'First and then B (Dot) /= '.' loop
                                 Dot := Dot - 1;
                              end loop;

                              if Dot > B'First then
                                 B_Last := Dot - 1;
                                 Info_Cursor :=
                                   Self.Data.Tree.Objects_Basename.Find
                                     (B (B'First .. B_Last));
                              end if;
                           end if;

                           --  We must know information about the LI file. In
                           --  particular, it must match the current project,
                           --  or any project if we are in recursive mode
                           --  (since each object directory is parsed only
                           --  once)
                           Should_Append :=
                             Has_Element (Info_Cursor)
                             and then
                               (not Exclude_Overridden
                                or else
                                  (Recursive
                                   and then Element (Info_Cursor).Project /=
                                     No_Project)
                                or else Element (Info_Cursor).Project =
                                  Current_Project);

                           --  We could have a case where an ALI file is
                           --  reported as belonging to project A, even though
                           --  it is found in B's object_dir when B extends A.
                           --  In this case, we need to change the ownership
                           --  of the ALI file so that:
                           --     - the one in B is parsed
                           --     - the one in A is not parsed

                           if Has_Element (Info_Cursor)
                             and then Element (Info_Cursor).Project /=
                             Current_Project
                           then
                              declare
                                 P : Project_Type := Self.Extended_Project;
                              begin
                                 while P /= No_Project loop
                                    if P = Element (Info_Cursor).Project then
                                       Should_Append := True;

                                       if Exclude_Overridden then
                                          --  Make sure it will not be parsed
                                          --  again in the context of the
                                          --  extended project.
                                          Self.Data.Tree
                                            .Objects_Basename.Include
                                            (B (B'First .. B_Last),
                                             (Self,
                                              Element (Info_Cursor).File,
                                              Element (Info_Cursor).Lang,
                                              Element (Info_Cursor).Source));
                                       end if;
                                       exit;
                                    end if;
                                    P := P.Extended_Project;
                                 end loop;
                              end;
                           end if;
                        end;

                        if Should_Append then
                           List.Append
                             (Library_Info'
                                (Library_File => Tmp (F),
                                 Source_File  =>
                                   Element (Info_Cursor).File));

                        elsif Active (Me) then
                           if Has_Element (Info_Cursor) then
                              Trace (Me, "Library_Files not including : "
                                     & Display_Base_Name (Tmp (F))
                                     & " (which is for project "
                                     & Element (Info_Cursor).Project.Name
                                     & ")");
                           else
                              Trace (Me, "Library_Files not including : "
                                     & Display_Base_Name (Tmp (F))
                                     & " (which is for unknown project)");
                           end if;
                        end if;
                     end if;
                  end loop;

                  Unchecked_Free (Tmp);
               exception
                  when VFS_Directory_Error =>
                     Trace (Me, "Couldn't open the directory "
                            & Dir.Display_Full_Name);
               end;
            end if;
         end;

         Next (Prj_Iter);
      end loop;

      if Include_Predefined then
         declare
            Predef : constant File_Array_Access :=
              Self.Data.Tree.Env.Predefined_Object_Path;
            Tmp : File_Array_Access;
         begin
            for P in Predef'Range loop
               if not Seen.Contains (Predef (P)) then
                  Seen.Include (Predef (P));
                  Tmp := Read_Dir (Predef (P));

                  for F in Tmp'Range loop
                     if (Re /= null
                         and then Match (Re.all, +Tmp (F).Base_Name))
                       or else (Re = null
                                and then Tmp (F).Has_Suffix (ALI_Ext))
                     then
                        List.Append
                          (Library_Info'
                             (Library_File => Tmp (F),
                              Source_File  => GNATCOLL.VFS.No_File));
                     end if;
                  end loop;

                  Unchecked_Free (Tmp);
               end if;
            end loop;
         end;
      end if;

      Unchecked_Free (Re);
   end Library_Files;

   -------------------
   -- Library_Files --
   -------------------

   function Library_Files
     (Self                : Project_Type;
      Recursive           : Boolean := False;
      Including_Libraries : Boolean := True;
      Xrefs_Dirs          : Boolean := False;
      ALI_Ext             : GNATCOLL.VFS.Filesystem_String := ".ali";
      Include_Predefined  : Boolean := False;
      Exclude_Overridden  : Boolean := True)
      return GNATCOLL.VFS.File_Array_Access
   is
      use Library_Info_Lists;
      List   : Library_Info_Lists.List;
      C      : Library_Info_Lists.Cursor;
      Result : File_Array_Access;
      Index  : Integer;
   begin
      Library_Files
        (Self,
         Recursive           => Recursive,
         Including_Libraries => Including_Libraries,
         Xrefs_Dirs          => Xrefs_Dirs,
         Include_Predefined  => Include_Predefined,
         ALI_Ext             => ALI_Ext,
         Exclude_Overridden  => Exclude_Overridden,
         List                => List);

      Result := new File_Array (1 .. Integer (Length (List)));
      Index  := Result'First;

      C := List.First;
      while Has_Element (C) loop
         Result (Index) := Element (C).Library_File;
         Index := Index + 1;
         Next (C);
      end loop;

      return Result;
   end Library_Files;

   --------------------------
   -- Direct_Sources_Count --
   --------------------------

   function Direct_Sources_Count (Project : Project_Type) return Natural is
   begin
      --  ??? Should directly use the size of Source_Files, since this is now
      --  precomputed when the project is loaded
      if Get_View (Project) = Prj.No_Project then
         return 0;

      else
         return Project.Data.Files'Length;
      end if;
   end Direct_Sources_Count;

   ------------
   -- Create --
   ------------

   function Create
     (Self            : Project_Tree;
      Name            : Filesystem_String;
      Project         : Project_Type'Class := No_Project;
      Use_Source_Path : Boolean := True;
      Use_Object_Path : Boolean := True) return GNATCOLL.VFS.Virtual_File
   is
      Base          : constant Filesystem_String := Base_Name (Name);
      Project2      : Project_Type;
      Path          : Virtual_File := GNATCOLL.VFS.No_File;
      Iterator      : Project_Iterator;
      Info_Cursor   : Names_Files.Cursor;
      Info          : Source_File_Data;
      In_Predefined : Boolean := False;

   begin
      if Self.Data = null then
         --  No view computed, we do not even know the source dirs
         return GNATCOLL.VFS.No_File;
      end if;

      if Is_Absolute_Path (Name) then
         return Create (Normalize_Pathname (Name, Resolve_Links => False));
      end if;

      --  Is the file already in the cache ?
      --  This cache is automatically filled initially when the project is
      --  loaded, so we know that all source files of the project are in the
      --  cache and will be returned efficiently

      if Project.Data = null and then Use_Source_Path then
         Info_Cursor := Self.Data.Sources.Find (Base);

         if Has_Element (Info_Cursor) then
            return Element (Info_Cursor).File;
         end if;
      end if;

      --  When looking for a project file, check among those that are loaded.
      --  This means we might be looking outside of the source and obj dirs.

      if Equal (File_Extension (Name), Project_File_Extension) then
         Iterator := Self.Root_Project.Start;
         loop
            Project2 := Current (Iterator);
            exit when Project2 = No_Project;

            if Case_Insensitive_Equal
              (Project2.Name & (+Project_File_Extension), +Base)
            then
               return Project2.Project_Path;
            end if;

            Next (Iterator);
         end loop;
      end if;

      --  We have to search in one or more projects

      if Project.Data /= null then
         Iterator := Project.Start (Recursive => False);
      else
         Iterator := Self.Root_Project.Start (Recursive => True);
      end if;

      while Path = GNATCOLL.VFS.No_File loop
         Project2 := Current (Iterator);
         exit when Project2 = No_Project;

         if Use_Source_Path then
            Path := Locate_Regular_File
              (Name, Project2.Source_Dirs (Recursive => False));
         end if;

         if Use_Object_Path and then Path = GNATCOLL.VFS.No_File then
            Path := Locate_Regular_File
              (Name, Project2.Object_Path
                 (Recursive => False, Including_Libraries => True));
         end if;

         Next (Iterator);
      end loop;

      --  Only search in the predefined directories if the user did not
      --  specify an explicit project

      if Path = GNATCOLL.VFS.No_File and then Project.Data = null then
         if Use_Source_Path
           and then Self.Data.Env.Predefined_Source_Path /= null
         then
            Path := Locate_Regular_File
              (Name, Self.Data.Env.Predefined_Source_Path.all);
         end if;

         if Use_Object_Path
           and then Path = GNATCOLL.VFS.No_File
           and then Self.Data.Env.Predefined_Object_Path /= null
         then
            Path := Locate_Regular_File
              (Name, Self.Data.Env.Predefined_Object_Path.all);
         end if;

         In_Predefined := Path /= GNATCOLL.VFS.No_File;
      end if;

      --  If still not found, search in the current directory

      if Path = GNATCOLL.VFS.No_File then
         Path := Locate_Regular_File (Name, (1 => Get_Current_Dir));
      end if;

      --  If found, cache the result for future usage.
      --  We do not cache anything if the project was forced, however
      --  since this wouldn't work with extended projects were sources
      --  can be duplicated.
      --  Do not cache either files found in the current directory, since that
      --  could change.
      --
      --  ??? There is a potential issue if for instance we found the file in
      --  a source dir but the next call specifies Use_Source_Path=>False. But
      --  that's an unlikely scenario because the user knows where to expect a
      --  file in general.

      if Path /= GNATCOLL.VFS.No_File
        and then Project.Data = null
        and then (Project2 /= No_Project   --  found in a specific project
                  or else In_Predefined)   --  or in the runtime
      then
         --  Language and Source are always unknown: if we had a source file,
         --  it would have been set in the cache while loading the project.
         --  However, for runtime files we do compute the language since these
         --  are likely to be source files

         Info := Source_File_Data'
           (Project => Project2,
            File    => Path,
            Lang    => No_Name,
            Source  => null);

         if In_Predefined then
            Info.Lang := Get_String (Language (Self.Info (Path)));
         end if;

         Self.Data.Sources.Include (Base, Info);
      end if;

      return Path;
   end Create;

   ------------------
   -- Source_Files --
   ------------------

   function Source_Files
     (Project   : Project_Type;
      Recursive : Boolean := False) return GNATCOLL.VFS.File_Array_Access
   is
      Count   : Natural;
      Index   : Natural := 1;
      P       : Project_Type;
      Sources : File_Array_Access;
      Ret     : File_Array_Access;

   begin
      if not Recursive then
         if Project.Data.Files = null then
            return new File_Array (1 .. 0);
         else
            return new File_Array'(Project.Data.Files.all);
         end if;
      end if;

      declare
         Iter : Project_Iterator := Start (Project, Recursive);
      begin
         Count := 0;

         --  Count files

         loop
            P := Current (Iter);
            exit when P = No_Project;

            --  Files may be null in case of a parse error

            if P.Data.Files /= null then
               Count := Count + P.Data.Files'Length;
            end if;

            Next (Iter);
         end loop;

         Sources := new File_Array (1 .. Count);
         Iter    := Start (Project, Recursive);

         --  Now add files to the Sources array

         loop
            P := Current (Iter);
            exit when P = No_Project;

            if P.Data.Files /= null then
               for S in P.Data.Files'Range loop
                  Sources (Index) := P.Data.Files (S);
                  Index := Index + 1;
               end loop;
            end if;

            Next (Iter);
         end loop;

         Ret := new File_Array'(Sources (Sources'First .. Index - 1));
         Unchecked_Free (Sources);
         return Ret;
      end;
   end Source_Files;

   ---------------
   -- Unit_Part --
   ---------------

   function Unit_Part (Info : File_Info'Class) return Unit_Parts is
   begin
      return Info.Part;
   end Unit_Part;

   ---------------
   -- Unit_Name --
   ---------------

   function Unit_Name (Info : File_Info'Class) return String is
   begin
      if Info.Name = No_Name then
         return "";
      else
         return Get_String (Info.Name);
      end if;
   end Unit_Name;

   --------------
   -- Language --
   --------------

   function Language (Info : File_Info'Class) return String is
   begin
      if Info.Lang = No_Name then
         --  This is likely a file from the predefined search path, for which
         --  no project information is available. Most likely from the Ada
         --  runtime.
         --  ??? Should we return "ada"
         return "";
      else
         return Get_String (Info.Lang);
      end if;
   end Language;

   -------------
   -- Project --
   -------------

   function Project
     (Info              : File_Info'Class;
      Root_If_Not_Found : Boolean := False) return Project_Type
   is
   begin
      if Root_If_Not_Found and then Info.Project = No_Project then
         return Info.Root_Project;
      else
         return Info.Project;
      end if;
   end Project;

   ----------
   -- Info --
   ----------

   function Info
     (Tree : Project_Tree_Data_Access;
      File : GNATCOLL.VFS.Virtual_File) return File_Info
   is
      Part : Unit_Parts;
      Id   : Source_Id;
      Full : String := String
        (File.Full_Name
           (Normalize     => True,
            Resolve_Links => not Tree.Env.Trusted_Mode).all);
      Path : Path_Name_Type;
      Lang : Name_Id;

   begin
      if File = GNATCOLL.VFS.No_File then
         return
           (No_Project, Tree.Root, Unit_Separate,
            Namet.No_Name, Namet.No_Name);
      end if;

      --  Lookup in the project's Source_Paths_HT, rather than in
      --  Registry.Data.Sources, since the latter does not support duplicate
      --  base names. In Prj.Nmsc, names have been converted to lower case on
      --  case-insensitive file systems, so we need to do the same here.
      --  (Insertion is done in Check_File, where the Path passed in parameter
      --  comes from a call to Normalize_Pathname with the following args:
      --      Resolve_Links  => Opt.Follow_Links_For_Files
      --      Case_Sensitive => True
      --  So we use the normalized name in the above call to Full_Name for
      --  full compatibility between GPS and the project manager

      Osint.Canonical_Case_File_Name (Full);
      Path := Path_Name_Type (Name_Id'(Get_String (Full)));
      Id := Source_Paths_Htable.Get (Tree.View.Source_Paths_HT, Path);

      if Id /= No_Source then
         case Id.Kind is
            when Spec => Part := Unit_Spec;
            when Impl => Part := Unit_Body;
            when Sep  => Part := Unit_Separate;
         end case;

         if Id.Unit /= null then
            return File_Info'
              (Project      => Project_Type
                 (Project_From_Name (Tree, Id.Project.Name)),
               Root_Project => Tree.Root,
               Part         => Part,
               Name         => Id.Unit.Name,
               Lang         => Id.Language.Name);
         else
            return File_Info'
              (Project      => Project_Type
                 (Project_From_Name (Tree, Id.Project.Name)),
               Root_Project => Tree.Root,
               Part         => Part,
               Name         => No_Name,
               Lang         => Id.Language.Name);
         end if;
      end if;

      --  Either the file was not cached, or there is no Source info. In both
      --  cases, that means the file is not a source file (although it might be
      --  a predefined source file), so we just use the default naming scheme.

      declare
         Ext    : constant Filesystem_String :=
           File.File_Extension (Normalize => True);
         Cursor : Extensions_Languages.Cursor;
         NS     : Naming_Scheme_Access;
      begin
         if Ext = ".ads" then
            --  Do not compute the unit names, which requires parsing the file
            --  or the ALI file, since the GNAT runtime uses krunched names
            return File_Info'
              (Project      => No_Project,
               Root_Project => Tree.Root,
               Part         => Unit_Spec,
               Name         => Namet.No_Name,
               Lang         => Name_Ada);

         elsif Ext = ".adb" then
            return File_Info'
              (Project      => No_Project,
               Root_Project => Tree.Root,
               Part         => Unit_Body,
               Name         => Namet.No_Name,
               Lang         => Name_Ada);
         end if;

         --  Try and guess the language from the registered extensions

         if Ext = "" then
            --  This is a file without extension like Makefile or
            --  ChangeLog for example. Use the filename to get the proper
            --  language for this file.

            Cursor := Tree.Env.Extensions.Find (Base_Name (Full));

         else
            Cursor := Tree.Env.Extensions.Find (+Ext);
         end if;

         if Has_Element (Cursor) then
            Lang := Extensions_Languages.Element (Cursor);
         else
            Lang := Namet.No_Name;
            NS := Tree.Env.Naming_Schemes;
            while NS /= null loop
               if +Ext = NS.Default_Spec_Suffix.all
                 or else +Ext = NS.Default_Body_Suffix.all
               then
                  Lang := Get_String (NS.Language.all);
                  exit;
               end if;

               NS := NS.Next;
            end loop;
         end if;
      end;

      return
        (No_Project, Tree.Root, Unit_Separate, Namet.No_Name, Lang => Lang);
   end Info;

   ----------
   -- Info --
   ----------

   function Info
     (Self : Project_Tree'Class; File : GNATCOLL.VFS.Virtual_File)
      return File_Info is
   begin
      if Self.Data = null then
         raise Program_Error with "no projet tree was parsed";
      end if;
      return Info (Self.Data, File);
   end Info;

   --------------------
   -- Substitute_Dot --
   --------------------

   function Substitute_Dot
     (Unit_Name       : String;
      Dot_Replacement : String) return String
   is
      Dot_Count : Natural := 0;
   begin
      for U in Unit_Name'Range loop
         if Unit_Name (U) = '.' then
            Dot_Count := Dot_Count + 1;
         end if;
      end loop;

      declare
         Uname : String
           (1 .. Unit_Name'Length + Dot_Count * (Dot_Replacement'Length - 1));
         Index : Natural := Uname'First;
      begin
         for U in Unit_Name'Range loop
            if Unit_Name (U) = '.' then
               Uname (Index .. Index + Dot_Replacement'Length - 1) :=
                 Dot_Replacement;
               Index := Index + Dot_Replacement'Length;
            else
               Uname (Index) := Unit_Name (U);
               Index := Index + 1;
            end if;
         end loop;
         return Uname;
      end;
   end Substitute_Dot;

   --------------------
   -- File_From_Unit --
   --------------------

   function File_From_Unit
     (Project                  : Project_Type;
      Unit_Name                : String;
      Part                     : Unit_Parts;
      Language                 : String;
      File_Must_Exist          : Boolean := True) return Filesystem_String
   is
      function Has_Predefined_Prefix (S : String) return Boolean;
      --  Return True is S has a name that starts like a predefined unit
      --  (e.g. a.b, which should be replaced by a~b)

      function Is_Runtime_Unit return Boolean;
      --  Return True if Unit_Name is from the runtime

      ---------------------
      -- Is_Runtime_Unit --
      ---------------------

      function Is_Runtime_Unit return Boolean is
         Index : Natural := Unit_Name'First;
      begin
         if Unit_Name = "ada"
           or else Unit_Name = "interfaces"
           or else Unit_Name = "system"
           or else Unit_Name = "gnat"
         then
            return True;
         end if;

         while Index <= Unit_Name'Last
           and then Unit_Name (Index) /= '.'
         loop
            Index := Index + 1;
         end loop;

         return Index <= Unit_Name'Last and then
           (Unit_Name (Unit_Name'First .. Index - 1) = "ada" or else
            Unit_Name (Unit_Name'First .. Index - 1) = "interfaces" or else
            Unit_Name (Unit_Name'First .. Index - 1) = "system" or else
            Unit_Name (Unit_Name'First .. Index - 1) = "gnat");
      end Is_Runtime_Unit;

      ---------------------------
      -- Has_Predefined_Prefix --
      ---------------------------

      function Has_Predefined_Prefix (S : String) return Boolean is
         C : constant Character := S (S'First);
      begin
         return S (S'First + 1) = '-'
           and then (C = 'a' or else C = 'g' or else C = 'i' or else C = 's');
      end Has_Predefined_Prefix;

      Unit    : Name_Id;
      UIndex  : Unit_Index;
      Lang    : Language_Ptr;
   begin
      if Is_Runtime_Unit then
         declare
            Buffer : String := Substitute_Dot (Unit_Name, "-");
            Len    : Natural := Buffer'Length;
         begin
            pragma Assert (Buffer'First = 1);
            Krunch (Buffer, Len, Maxlen => Buffer'Length,
                    No_Predef => False);

            case Part is
            when Unit_Body | Unit_Separate =>
               return +Buffer (1 .. Len) & ".adb";
            when Unit_Spec =>
               return +Buffer (1 .. Len) & ".ads";
            end case;
         end;
      end if;

      --  Standard GNAT naming scheme
      --  ??? This isn't language independent, what if other languages have
      --  similar requirements. Should use configuration files as gprbuild does

      if Project = No_Project then
         if Language = "ada" then
            case Part is
            when Unit_Body =>
               return +Substitute_Dot (Unit_Name, "-") & ".adb";
            when Unit_Spec =>
               return +Substitute_Dot (Unit_Name, "-") & ".ads";
            when others =>
               Assert (Me, False, "Unexpected Unit_Part");
               return "";
            end case;
         else
            return "";
         end if;

      --  The project naming scheme
      else
         Name_Len := Unit_Name'Length;
         Name_Buffer (1 .. Name_Len) := Unit_Name;
         Unit := Name_Find;

         --  Take advantage of computation done by the project manager when we
         --  looked for source files

         UIndex := Units_Htable.Get (Project.Tree_View.Units_HT, Unit);
         if UIndex /= No_Unit_Index then
            case Part is
               when Unit_Body | Unit_Separate =>
                  if UIndex.File_Names (Impl) /= null then
                     return +Get_String (UIndex.File_Names (Impl).File);
                  end if;

               when Unit_Spec =>
                  if UIndex.File_Names (Spec) /= null then
                     return +Get_String (UIndex.File_Names (Spec).File);
                  end if;
            end case;
         end if;

         --  The unit does not exist yet. Perhaps we are creating a new file
         --  and trying to guess the correct file name

         if File_Must_Exist then
            return "";
         end if;

         --  We can only perform guesses if the language is a valid for the
         --  project.

         Lang := Get_Language_From_Name (Get_View (Project), Language);

         if Lang = null then
            return "";
         end if;

         declare
            Dot_Replacement : constant String := Get_String
              (Name_Id (Lang.Config.Naming_Data.Dot_Replacement));
            Uname           : String := Substitute_Dot
              (Unit_Name, Dot_Replacement);

         begin
            case Lang.Config.Naming_Data.Casing is
               when All_Lower_Case => To_Lower (Uname);
               when All_Upper_Case => To_Upper (Uname);
               when others => null;
            end case;

            --  Handle properly special naming such as a.b -> a~b

            if Case_Insensitive_Equal (Language, "ada")
              and then Uname'Length > 2
              and then Has_Predefined_Prefix (Uname)
            then
               Uname (Uname'First + 1) := '~';
            end if;

            case Part is
               when Unit_Body =>
                  return +(Uname
                           & Get_Name_String
                             (Name_Id (Lang.Config.Naming_Data.Body_Suffix)));

               when Unit_Spec =>
                  return +(Uname
                           & Get_Name_String
                             (Name_Id (Lang.Config.Naming_Data.Spec_Suffix)));

               when others =>
                  return "";
            end case;
         end;
      end if;
   end File_From_Unit;

   ----------------
   -- Other_File --
   ----------------

   function Other_File
     (Self : Project_Tree;
      File : GNATCOLL.VFS.Virtual_File) return GNATCOLL.VFS.Virtual_File
   is
      Info : constant File_Info := Self.Info (File);
      Unit : constant String := Unit_Name (Info);
      Part : Unit_Parts;

      function Test_Suffixes
        (Old_Suffix, New_Suffix : String) return Virtual_File;
      --  Substitute prefixes and check whether the file exists

      function Non_Unit_Based
        (Old_Part, New_Part : Attribute_Pkg_String) return Virtual_File;
      --  Handling of non-unit based languages

      -------------------
      -- Test_Suffixes --
      -------------------

      function Test_Suffixes
        (Old_Suffix, New_Suffix : String) return Virtual_File
      is
         Other_F : constant Virtual_File := Self.Create
           (File.Base_Name (+Old_Suffix) & (+New_Suffix),
            Use_Object_Path => False);
      begin
         if Other_F = GNATCOLL.VFS.No_File then
            return File;
         else
            return Other_F;
         end if;
      end Test_Suffixes;

      --------------------
      -- Non_Unit_Based --
      --------------------

      function Non_Unit_Based
        (Old_Part, New_Part : Attribute_Pkg_String) return Virtual_File
      is
         Suffix : constant String :=
           Info.Project.Attribute_Value (Old_Part, Index => Info.Language);
         New_Suffix : constant String :=
           Info.Project.Attribute_Value (New_Part, Index => Info.Language);
      begin
         return Test_Suffixes (Suffix, New_Suffix);
      end Non_Unit_Based;

   begin
      case Info.Part is
         when Unit_Spec                 => Part := Unit_Body;
         when Unit_Body | Unit_Separate => Part := Unit_Spec;
      end case;

      --  Do we have a unit-based language ?

      if Unit /= "" then

         --  Is there such a file in the project ?
         declare
            Base : constant Filesystem_String := File_From_Unit
              (Project (Info), Unit, Part,
               Language => Info.Language);
         begin
            if Base'Length > 0 then
               return Self.Create (Base, Use_Object_Path => False);
            end if;
         end;

         --  Else try to guess from naming scheme

         declare
            Base : constant Filesystem_String := File_From_Unit
              (Project (Info), Unit, Part,
               Language => Info.Language, File_Must_Exist => False);
         begin
            if Base'Length > 0 then
               return GNATCOLL.VFS.Create_From_Dir
                 (Dir       => Create (Dir_Name (File)),
                  Base_Name => Base);
            end if;
         end;

         --  Else try the default GNAT naming scheme for runtime files

         if Case_Insensitive_Equal (Info.Language, "ada") then
            declare
               Base : constant Filesystem_String := File_From_Unit
                 (Project (Info), Unit, Part,
                  Language => Info.Language);
            begin
               if Base'Length > 0 then
                  return Self.Create (Base, Use_Object_Path => False);
               end if;
            end;
         end if;
      end if;

      --  Else simply try switching the extensions (useful for krunched names)
      --  for unit-based languages.
      --  For non-unit based languages, we only guess the "other file" if it
      --  actually exists in the project. We never try to create one, since
      --  there is no insurance the user needs one or its name will be
      --  consistent.

      if Info.Project = No_Project then
         case Info.Part is
            when Unit_Spec =>
               return Test_Suffixes (".ads", ".adb");
            when Unit_Body | Unit_Separate =>
               return Test_Suffixes (".adb", ".ads");
         end case;

      else
         case Info.Part is
            when Unit_Spec =>
               return Non_Unit_Based
                 (Spec_Suffix_Attribute, Impl_Suffix_Attribute);
            when Unit_Body | Unit_Separate =>
               return Non_Unit_Based
                 (Impl_Suffix_Attribute, Spec_Suffix_Attribute);
         end case;
      end if;
   end Other_File;

   ---------------------
   -- Attribute_Value --
   ---------------------

   function Attribute_Value
     (Project      : Project_Type;
      Attribute    : String;
      Index        : String := "";
      Use_Extended : Boolean := False) return Variable_Value
   is
      Sep            : constant Natural :=
        Ada.Strings.Fixed.Index (Attribute, "#");
      Attribute_Name : constant String :=
                         String (Attribute (Sep + 1 .. Attribute'Last));
      Pkg_Name       : constant String :=
                         String (Attribute (Attribute'First .. Sep - 1));
      Project_View   : constant Project_Id := Get_View (Project);
      Pkg            : Package_Id := No_Package;
      Value          : Variable_Value := Nil_Variable_Value;
      Var            : Variable_Id;
      Arr            : Array_Id;
      Elem           : Array_Element_Id;
      N              : Name_Id;
      Shared         : Shared_Project_Tree_Data_Access;
   begin
      if Project_View = Prj.No_Project then
         return Nil_Variable_Value;
      end if;

      Shared := Project.Tree_View.Shared;

      if Pkg_Name /= "" then
         Pkg := Value_Of
           (Get_String (Pkg_Name),
            In_Packages => Project_View.Decl.Packages,
            Shared      => Shared);

         if Pkg = No_Package then
            if Use_Extended
              and then Extended_Project (Project) /= No_Project
            then
               return Attribute_Value
                 (Extended_Project (Project), Attribute, Index, Use_Extended);
            else
               return Nil_Variable_Value;
            end if;
         end if;

         Var := Shared.Packages.Table (Pkg).Decl.Attributes;
         Arr := Shared.Packages.Table (Pkg).Decl.Arrays;

      else
         Var := Project_View.Decl.Attributes;
         Arr := Project_View.Decl.Arrays;
      end if;

      N := Get_String (Attribute_Name);

      if Index /= "" then
         Elem := Value_Of (N, In_Arrays => Arr, Shared => Shared);
         if Elem /= No_Array_Element then
            Value := Value_Of (Index => Get_String (Index), In_Array => Elem,
                               Shared => Shared);
         end if;
      else
         Value := Value_Of (N, Var, Shared => Shared);
      end if;

      if Value = Nil_Variable_Value
        and then Use_Extended
        and then Extended_Project (Project) /= No_Project
      then
         return Attribute_Value
           (Extended_Project (Project), Attribute, Index, Use_Extended);
      else
         return Value;
      end if;
   end Attribute_Value;

   ---------------------
   -- Attribute_Value --
   ---------------------

   function Attribute_Value
     (Project      : Project_Type;
      Attribute    : Attribute_Pkg_String;
      Index        : String := "";
      Default      : String := "";
      Use_Extended : Boolean := False) return String
   is
      View  : constant Project_Id := Get_View (Project);
      Value : Variable_Value;
      Lang  : Language_Ptr;
      Unit  : Unit_Index;
   begin
      if Project = No_Project or else View = Prj.No_Project then
         return Default;
      end if;

      --  Special case for the naming scheme, since we need to get access to
      --  the default registered values for foreign languages

      if Attribute = Spec_Suffix_Attribute
        or else Attribute = Specification_Suffix_Attribute
      then
         Lang := Get_Language_From_Name (View, Index);
         if Lang /= null then
            return Get_String (Lang.Config.Naming_Data.Spec_Suffix);
         else
            declare
               Default : constant String :=
                 Default_Spec_Suffix (Project.Data.Tree.Env.all, Index);
            begin
               if Default = Dummy_Suffix then
                  return "";
               else
                  return Default;
               end if;
            end;
         end if;

      elsif Attribute = Impl_Suffix_Attribute
        or else Attribute = Implementation_Suffix_Attribute
      then
         Lang := Get_Language_From_Name (View, Index);
         if Lang /= null then
            return Get_String (Lang.Config.Naming_Data.Body_Suffix);
         else
            declare
               Default : constant String :=
                 Default_Body_Suffix (Project.Data.Tree.Env.all, Index);
            begin
               if Default = Dummy_Suffix then
                  return "";
               else
                  return Default;
               end if;
            end;
         end if;

      elsif Attribute = Separate_Suffix_Attribute then
         Lang := Get_Language_From_Name (View, "ada");
         if Lang /= null then
            return Get_String (Lang.Config.Naming_Data.Separate_Suffix);
         else
            return "";
         end if;

      elsif Attribute = Casing_Attribute then
         Lang := Get_Language_From_Name (View, "ada");
         if Lang /= null then
            return Prj.Image (Lang.Config.Naming_Data.Casing);
         else
            return "";
         end if;

      elsif Attribute = Dot_Replacement_Attribute then
         Lang := Get_Language_From_Name (View, "ada");
         if Lang /= null then
            return Get_String (Lang.Config.Naming_Data.Dot_Replacement);
         else
            return "";
         end if;

      elsif Attribute = Old_Implementation_Attribute
        or else Attribute = Body_Attribute
      then
         --  Index is a unit name
         Unit := Units_Htable.Get
           (Project.Tree_View.Units_HT,
            Get_String (Index));
         if Unit /= No_Unit_Index
           and then Unit.File_Names (Impl) /= null
         then
            if Unit.File_Names (Impl).Index /= 0 then
               return Get_String (Unit.File_Names (Impl).Display_File)
                 & " at" & Unit.File_Names (Impl).Index'Img;
            else
               return Get_String (Unit.File_Names (Impl).Display_File);
            end if;
         else
            --  We might have a separate or some other value. Fallback to
            --  looking in the attribute itself (but this won't handle the
            --  Index part -- perhaps separates are not usable in a multi-unit
            --  source file, which would seem logical anyway)
            null;
         end if;

      elsif Attribute = Old_Specification_Attribute
        or else Attribute = Spec_Attribute
      then
         --  Index is a unit name
         Unit := Units_Htable.Get
           (Project.Tree_View.Units_HT, Get_String (Index));
         if Unit /= No_Unit_Index
           and then Unit.File_Names (Spec) /= null
         then
            if Unit.File_Names (Spec).Index /= 0 then
               return Get_String (Unit.File_Names (Spec).Display_File)
                 & " at" & Unit.File_Names (Spec).Index'Img;
            else
               return Get_String (Unit.File_Names (Spec).Display_File);
            end if;
         else
            return "";
         end if;
      end if;

      Value := Attribute_Value
        (Project, String (Attribute), Index, Use_Extended);

      case Value.Kind is
         when Undefined => return Default;
         when Single    => return Value_Of (Value, Default);
         when List      =>
            Trace (Me, "Attribute " & String (Attribute)
                   & " is not a single string");
            return Default;
      end case;
   end Attribute_Value;

   -----------------------
   -- Attribute_Project --
   -----------------------

   function Attribute_Project
     (Project   : Project_Type;
      Attribute : Attribute_Pkg_String;
<<<<<<< HEAD
      Index     : String := "") return Project_Type is

=======
      Index     : String := "") return Project_Type
   is
>>>>>>> b6287734
      Value : constant Variable_Value :=
                Attribute_Value (Project, String (Attribute), Index);
      Tree : constant Project_Tree := (Data => Project.Data.Tree);
   begin
      if Value.Project = Prj.No_Project then
         return No_Project;
<<<<<<< HEAD

=======
>>>>>>> b6287734
      else
         declare
            Name : constant String := Get_Name_String (Value.Project.Name);
         begin
            return Tree.Project_From_Name (Name);
         end;
      end if;
   end Attribute_Project;

   ----------------------------
   -- Variable_Value_To_List --
   ----------------------------

   function Variable_Value_To_List
     (Project : Project_Type;
      Value   : Variable_Value) return GNAT.Strings.String_List_Access
   is
      V      : String_List_Id;
      S      : String_List_Access;
      Shared : Shared_Project_Tree_Data_Access;
   begin
      case Value.Kind is
         when Undefined =>
            return null;

         when Single =>
            --  ??? Should we really convert to a list
            return new String_List'
              (1 .. 1 => new String'(Get_Name_String (Value.Value)));

         when List =>
            S := new String_List
              (1 .. Length (Project.Tree_View, Value.Values));
            V := Value.Values;

            Shared := Project.Tree_View.Shared;
            for J in S'Range loop
               Get_Name_String (Shared.String_Elements.Table (V).Value);
               S (J) := new String'(Name_Buffer (1 .. Name_Len));
               V := Shared.String_Elements.Table (V).Next;
            end loop;
            return S;
      end case;
   end Variable_Value_To_List;

   ---------------------
   -- Attribute_Value --
   ---------------------

   function Attribute_Value
     (Project      : Project_Type;
      Attribute    : Attribute_Pkg_List;
      Index        : String := "";
      Use_Extended : Boolean := False) return GNAT.Strings.String_List_Access
   is
      Value : constant Variable_Value := Attribute_Value
        (Project, String (Attribute), Index, Use_Extended);
   begin
      return Variable_Value_To_List (Project, Value);
   end Attribute_Value;

   -------------------
   -- Has_Attribute --
   -------------------

   function Has_Attribute
     (Project   : Project_Type;
      Attribute : String;
      Index     : String := "") return Boolean
   is
      Shared         : constant Shared_Project_Tree_Data_Access :=
                         Project.Tree_View.Shared;
      Sep            : constant Natural :=
                         Ada.Strings.Fixed.Index (Attribute, "#");
      Attribute_Name : constant String :=
                         String (Attribute (Sep + 1 .. Attribute'Last));
      Pkg_Name       : constant String :=
                         String (Attribute (Attribute'First .. Sep - 1));
      Project_View   : constant Project_Id := Get_View (Project);
      Pkg            : Package_Id := No_Package;
      Var            : Variable_Id;
      Arr            : Array_Id;
      N              : Name_Id;
   begin
      if Project_View = Prj.No_Project then
         return False;
      end if;

      if Pkg_Name /= "" then
         Pkg := Value_Of
           (Get_String (Pkg_Name),
            In_Packages => Project_View.Decl.Packages,
            Shared      => Shared);

         if Pkg = No_Package then
            Trace (Me, "No such package " & Pkg_Name);
            return False;
         end if;

         Var := Shared.Packages.Table (Pkg).Decl.Attributes;
         Arr := Shared.Packages.Table (Pkg).Decl.Arrays;

      else
         Var := Project_View.Decl.Attributes;
         Arr := Project_View.Decl.Arrays;
      end if;

      N := Get_String (Attribute_Name);

      if Index /= "" then
         --  ??? That seems incorrect, we are not testing for the specific
         --  index
         return Value_Of (N, In_Arrays => Arr, Shared => Shared) /=
           No_Array_Element;
      else
         return not Value_Of (N, Var, Shared).Default;
      end if;
   end Has_Attribute;

   function Has_Attribute
     (Project   : Project_Type;
      Attribute : Attribute_Pkg_String;
      Index     : String := "") return Boolean is
   begin
      return Has_Attribute (Project, String (Attribute), Index);
   end Has_Attribute;

   function Has_Attribute
     (Project   : Project_Type;
      Attribute : Attribute_Pkg_List;
      Index     : String := "") return Boolean is
   begin
      return Has_Attribute (Project, String (Attribute), Index);
   end Has_Attribute;

   -----------------------
   -- Attribute_Indexes --
   -----------------------

   function Attribute_Indexes
     (Project      : Project_Type;
      Attribute    : String;
      Use_Extended : Boolean := False) return GNAT.Strings.String_List
   is
      Shared         : Shared_Project_Tree_Data_Access;
      Sep            : constant Natural :=
                         Ada.Strings.Fixed.Index (Attribute, "#");
      Attribute_Name : constant String :=
                         String (Attribute (Sep + 1 .. Attribute'Last));
      Pkg_Name       : constant String :=
                         String (Attribute (Attribute'First .. Sep - 1));
      Project_View   : constant Project_Id := Get_View (Project);
      Packages       : Prj.Package_Table.Table_Ptr;
      Array_Elements : Prj.Array_Element_Table.Table_Ptr;
      Pkg            : Package_Id := No_Package;
      Arr            : Array_Id;
      Elem, Elem2    : Array_Element_Id;
      N              : Name_Id;
      Count          : Natural := 0;

   begin
      if Project_View = Prj.No_Project then
         return (1 .. 0 => null);
      end if;

      Shared         := Project.Tree_View.Shared;
      Packages       := Shared.Packages.Table;
      Array_Elements := Shared.Array_Elements.Table;

      if Pkg_Name /= "" then
         Pkg := Value_Of
           (Get_String (Pkg_Name),
            In_Packages => Project_View.Decl.Packages,
            Shared      => Shared);

         if Pkg = No_Package then
            if Use_Extended
              and then Extended_Project (Project) /= No_Project
            then
               return Attribute_Indexes
                 (Extended_Project (Project), Attribute, Use_Extended);
            else
               return (1 .. 0 => null);
            end if;
         end if;

         Arr := Packages (Pkg).Decl.Arrays;

      else
         Arr := Project_View.Decl.Arrays;
      end if;

      N := Get_String (Attribute_Name);
      Elem := Value_Of (N, In_Arrays => Arr, Shared => Shared);
      if Elem = No_Array_Element
        and then Use_Extended
        and then Extended_Project (Project) /= No_Project
      then
         return Attribute_Indexes
           (Extended_Project (Project), Attribute, Use_Extended);
      end if;

      Elem2 := Elem;
      while Elem2 /= No_Array_Element loop
         Count := Count + 1;
         Elem2 := Array_Elements (Elem2).Next;
      end loop;

      declare
         Result : String_List (1 .. Count);
      begin
         Count := Result'First;

         while Elem /= No_Array_Element loop
            Result (Count) := new String'
              (Get_String (Array_Elements (Elem).Index));
            Count := Count + 1;
            Elem := Array_Elements (Elem).Next;
         end loop;

         return Result;
      end;
   end Attribute_Indexes;

   function Attribute_Indexes
     (Project      : Project_Type;
      Attribute    : Attribute_Pkg_String;
      Use_Extended : Boolean := False) return GNAT.Strings.String_List is
   begin
      return Attribute_Indexes (Project, String (Attribute), Use_Extended);
   end Attribute_Indexes;

   function Attribute_Indexes
     (Project      : Project_Type;
      Attribute    : Attribute_Pkg_List;
      Use_Extended : Boolean := False) return GNAT.Strings.String_List is
   begin
      return Attribute_Indexes (Project, String (Attribute), Use_Extended);
   end Attribute_Indexes;

   ---------------
   -- Languages --
   ---------------

   function Languages
     (Project : Project_Type; Recursive : Boolean := False) return String_List
   is
      Iter          : Project_Iterator := Start (Project, Recursive);
      Num_Languages : Natural := 0;
      Val           : Variable_Value;
      P             : Project_Type;

      procedure Add_Language
        (Lang : in out String_List; Index : in out Natural; Str : String);
      --  Add a new language in the list, if not already there

      ------------------
      -- Add_Language --
      ------------------

      procedure Add_Language
        (Lang : in out String_List; Index : in out Natural; Str : String) is
      begin
         for L in Lang'First .. Index - 1 loop
            if Lang (L).all = Str then
               return;
            end if;
         end loop;

         Lang (Index) := new String'(Str);
         Index := Index + 1;
      end Add_Language;

   begin
      if Get_View (Project) = Prj.No_Project then
         return GNAT.OS_Lib.Argument_List'(1 .. 1 => new String'("ada"));
      end if;

      loop
         P := Current (Iter);
         exit when P = No_Project;

         Val := Attribute_Value (P, String (Languages_Attribute));
         case Val.Kind is
            when Undefined => null;
            when Single    => Num_Languages := Num_Languages + 1;
            when List      =>
               Num_Languages :=
                 Num_Languages + Length (P.Tree_View, Val.Values);
         end case;

         Next (Iter);
      end loop;

      Iter := Start (Project, Recursive);

      declare
         --  If no project defines the language attribute, then they have
         --  Ada as an implicit language. Save space for it.
         Lang  : Argument_List (1 .. Num_Languages + 1);
         Index : Natural := Lang'First;
         Value : String_List_Id;
      begin
         loop
            P := Current (Iter);
            exit when P = No_Project;

            if not P.Has_Attribute (Languages_Attribute) then
               Add_Language (Lang, Index, "ada");

            else
               Val := Attribute_Value (P, String (Languages_Attribute));
               case Val.Kind is
                  when Undefined => null;
                  when Single    =>
                     Add_Language (Lang, Index, Get_Name_String (Val.Value));
                  when List      =>
                     Value := Val.Values;
                     while Value /= Nil_String loop
                        Add_Language
                          (Lang, Index,
                           Get_String
                             (String_Elements (P.Data.Tree)(Value).Value));
                        Value := String_Elements (P.Data.Tree)(Value).Next;
                     end loop;
               end case;
            end if;

            Next (Iter);
         end loop;

         return Lang (Lang'First .. Index - 1);
      end;
   end Languages;

   ------------------
   -- Has_Language --
   ------------------

   function Has_Language
     (Project : Project_Type; Language : String) return Boolean
   is
      Normalized_Lang : constant Name_Id := Get_String (To_Lower (Language));
      P               : constant Project_Id := Get_View (Project);
      Lang            : Language_Ptr;
   begin
      if P /= Prj.No_Project then
         Lang := P.Languages;
         while Lang /= null loop
            if Lang.Name = Normalized_Lang then
               return True;
            end if;

            Lang := Lang.Next;
         end loop;

      end if;
      return False;
   end Has_Language;

   ------------------
   -- Is_Main_File --
   ------------------

   function Is_Main_File
     (Project        : Project_Type;
      File           : GNATCOLL.VFS.Filesystem_String;
      Case_Sensitive : Boolean := True) return Boolean
   is
      Value : String_List_Access := Project.Attribute_Value (Main_Attribute);
   begin
      for V in Value'Range loop
         if Equal (Value (V).all, +File, Case_Sensitive => Case_Sensitive) then
            Free (Value);
            return True;
         end if;
      end loop;

      Free (Value);
      return False;
   end Is_Main_File;

   -------------------
   -- Get_Directory --
   -------------------

   function Get_Directory
    (Project  : Project_Type;
     Callback : Get_Directory_Path_Callback) return Virtual_File
   is
   begin
      if Project = No_Project
        or else Get_View (Project) = Prj.No_Project
      then
         return GNATCOLL.VFS.No_File;

      else
         declare
            Dir : constant Filesystem_String := +Get_String
                    (Name_Id (Callback (Get_View (Project)).Display_Name));
         begin
            if Dir'Length > 0 then
               return Create (Name_As_Directory (Dir));
            else
               --  ??? Can't we simply access Object_Dir in the view ?

               declare
                  Path : constant File_Array := Project.Object_Path;
               begin
                  if Path'Length /= 0 then
                     return Path (Path'First);
                  else
                     return GNATCOLL.VFS.No_File;
                  end if;
               end;
            end if;
         end;
      end if;
   end Get_Directory;

   ---------------------------
   -- Executables_Directory --
   ---------------------------

   function Executables_Directory
     (Project : Project_Type) return Virtual_File
   is

      function Get_Exec_Directory_Callback
        (Project : Prj.Project_Id) return Path_Information;

      ----------------------------------
      -- Get_Exec_Directory_Callback  --
      ----------------------------------

      function Get_Exec_Directory_Callback
        (Project : Prj.Project_Id) return Path_Information is
      begin
         return Project.Exec_Directory;
      end Get_Exec_Directory_Callback;

   begin
      return Get_Directory (Project,
                            Get_Exec_Directory_Callback'Unrestricted_Access);
   end Executables_Directory;

   -----------------------
   -- Library_Directory --
   -----------------------

   function Library_Directory
     (Project : Project_Type) return GNATCOLL.VFS.Virtual_File
   is

      function Get_Library_Dir_Callback
        (Project : Prj.Project_Id) return Path_Information;

      ------------------------------
      -- Get_Library_Dir_Callback --
      ------------------------------

      function Get_Library_Dir_Callback
        (Project : Prj.Project_Id) return Path_Information is
      begin
         return Project.Library_Dir;
      end Get_Library_Dir_Callback;

   begin
      return Get_Directory (Project,
                            Get_Library_Dir_Callback'Unrestricted_Access);
   end Library_Directory;

   ---------------------------
   -- Library_Ali_Directory --
   ---------------------------

   function Library_Ali_Directory
     (Project : Project_Type) return GNATCOLL.VFS.Virtual_File
   is

      function Get_Library_ALI_Dir_Callback
        (Project : Prj.Project_Id) return Path_Information;

      ----------------------------------
      -- Get_Library_ALI_Dir_Callback --
      ----------------------------------

      function Get_Library_ALI_Dir_Callback
        (Project : Prj.Project_Id) return Path_Information is
      begin
         return Project.Library_ALI_Dir;
      end Get_Library_ALI_Dir_Callback;

   begin
      return Get_Directory (Project,
                            Get_Library_ALI_Dir_Callback'Unrestricted_Access);
   end Library_Ali_Directory;

   ---------------------------
   -- For_Each_Project_Node --
   ---------------------------

   procedure For_Each_Project_Node
     (Tree     : Project_Node_Tree_Ref;
      Root     : Project_Node_Id;
      Callback : access procedure
                   (Tree : Project_Node_Tree_Ref; Node : Project_Node_Id))
   is
      use Project_Sets;
      Seen : Project_Sets.Set;

      procedure Process_Project (Proj : Project_Node_Id);

      ---------------------
      -- Process_Project --
      ---------------------

      procedure Process_Project (Proj : Project_Node_Id) is
         With_Clause : Project_Node_Id := First_With_Clause_Of (Proj, Tree);
         Extended    : Project_Node_Id;
      begin
         if Seen.Find (Proj) = Project_Sets.No_Element then
            Seen.Include (Proj);

            Callback (Tree, Proj);

            while With_Clause /= Empty_Node loop
               --  We have to ignore links back to the root project,
               --  which could only happen with "limited with", since
               --  otherwise the root project would not appear first in
               --  the topological sort, and then Start returns invalid
               --  results at least when its Recursive parameters is set
               --  to False.
               if Project_Node_Of (With_Clause, Tree) /= Root
                 and then not Is_Virtual_Extending
                   (Tree, Project_Node_Of (With_Clause, Tree))
               then
                  Process_Project (Project_Node_Of (With_Clause, Tree));
               end if;
               With_Clause := Next_With_Clause_Of (With_Clause, Tree);
            end loop;

            --  Is this an extending project ?

            Extended := Extended_Project_Of
              (Project_Declaration_Of (Proj, Tree), Tree);
            if Extended /= Empty_Node then
               Process_Project (Extended);
            end if;

         end if;
      end Process_Project;

   begin
      Process_Project (Root);
   end For_Each_Project_Node;

   -------------------------------
   -- Compute_Imported_Projects --
   -------------------------------

   procedure Compute_Imported_Projects (Project : Project_Type'Class) is
      Count : Natural := 0;

      procedure Do_Count (Tree : Project_Node_Tree_Ref;
                          Node : Project_Node_Id);

      --------------
      -- Do_Count --
      --------------

      procedure Do_Count
        (Tree : Project_Node_Tree_Ref; Node : Project_Node_Id)
      is
         pragma Unreferenced (Tree, Node);
      begin
         Count := Count + 1;
      end Do_Count;

   begin
      if Project.Data.Imported_Projects = null then
         For_Each_Project_Node
           (Project.Data.Tree.Tree, Project.Data.Node,
            Do_Count'Unrestricted_Access);

         declare
            Imports : Name_Id_Array (1 .. Count);
            Index   : Integer := Imports'First;

            procedure Do_Add (T : Project_Node_Tree_Ref; P : Project_Node_Id);
            procedure Do_Add
              (T : Project_Node_Tree_Ref; P : Project_Node_Id) is
            begin
               Imports (Index) := Prj.Tree.Name_Of (P, T);
               Index := Index + 1;
            end Do_Add;

         begin
            For_Each_Project_Node
              (Project.Data.Tree.Tree, Project.Data.Node,
               Do_Add'Unrestricted_Access);
            Project.Data.Imported_Projects := new Name_Id_Array'
              (Imports (Imports'First .. Index - 1));
         end;
      end if;
   end Compute_Imported_Projects;

   --------------------
   -- Start_Reversed --
   --------------------

   function Start_Reversed
     (Root_Project     : Project_Type;
      Recursive        : Boolean := True;
      Direct_Only      : Boolean := False;
      Include_Extended : Boolean := True) return Project_Iterator
   is
      Iter : Project_Iterator;
   begin
      Assert (Me, Root_Project.Data /= null,
              "Start: Uninitialized project passed as argument");

      Compute_Imported_Projects (Root_Project);

      if Recursive then
         Iter := Project_Iterator'
           (Root             => Root_Project,
            Direct_Only      => Direct_Only,
            Importing        => False,
            Reversed         => True,
            Include_Extended => Include_Extended,
            Current       => Root_Project.Data.Imported_Projects'First - 1);
         Next (Iter);
         return Iter;
      else
         return Project_Iterator'
           (Root             => Root_Project,
            Direct_Only      => Direct_Only,
            Importing        => False,
            Reversed         => False,  --  irrelevant
            Include_Extended => Include_Extended,
            Current          => Root_Project.Data.Imported_Projects'First);
      end if;
   end Start_Reversed;

   -----------
   -- Start --
   -----------

   function Start
     (Root_Project     : Project_Type;
      Recursive        : Boolean := True;
      Direct_Only      : Boolean := False;
      Include_Extended : Boolean := True) return Project_Iterator
   is
      Iter : Project_Iterator;
   begin
      Assert (Me, Root_Project.Data /= null,
              "Start: Uninitialized project passed as argument");

      Compute_Imported_Projects (Root_Project);

      if Recursive then
         Iter := Project_Iterator'
           (Root             => Root_Project,
            Direct_Only      => Direct_Only,
            Importing        => False,
            Reversed         => False,
            Include_Extended => Include_Extended,
            Current        => Root_Project.Data.Imported_Projects'Last + 1);
         Next (Iter);
         return Iter;
      else
         return Project_Iterator'
           (Root             => Root_Project,
            Direct_Only      => Direct_Only,
            Importing        => False,
            Reversed         => False,  --  irrelevant
            Include_Extended => Include_Extended,
            Current          => Root_Project.Data.Imported_Projects'First);
      end if;
   end Start;

   ---------------------
   -- Project_Imports --
   ---------------------

   procedure Project_Imports
     (Parent           : Project_Type;
      Child            : Project_Type'Class;
      Include_Extended : Boolean := False;
      Imports          : out Boolean;
      Is_Limited_With  : out Boolean)
   is
      With_Clause : Project_Node_Id;
      Extended    : Project_Node_Id;
   begin
      Assert (Me, Child.Data /= null, "Project_Imports: no child provided");

      if Parent = No_Project then
         Imports := True;
         Is_Limited_With := False;
         return;
      end if;

      With_Clause := First_With_Clause_Of
        (Parent.Data.Node, Parent.Tree_Tree);

      while With_Clause /= Empty_Node loop
         if Project_Node_Of
           (With_Clause, Parent.Tree_Tree) = Child.Data.Node
         then
            Imports         := True;
            Is_Limited_With :=
              Non_Limited_Project_Node_Of (With_Clause, Parent.Tree_Tree)
              = Empty_Node;
            return;
         end if;

         With_Clause := Next_With_Clause_Of (With_Clause, Parent.Tree_Tree);
      end loop;

      --  Handling for extending projects ?

      if Include_Extended then
         Extended := Extended_Project_Of
           (Project_Declaration_Of (Parent.Data.Node, Parent.Tree_Tree),
            Parent.Tree_Tree);
         if Extended = Child.Data.Node then
            Imports := True;
            Is_Limited_With := False;
            return;
         end if;
      end if;

      Imports := False;
      Is_Limited_With := False;
   end Project_Imports;

   --------------------------------
   -- Compute_Importing_Projects --
   --------------------------------

   procedure Compute_Importing_Projects (Project : Project_Type'Class) is
      type Boolean_Array is array (Positive range <>) of Boolean;

      Root_Project : constant Project_Type := Project.Data.Tree.Root;
      All_Prj      : Name_Id_Array_Access :=
                       Root_Project.Data.Imported_Projects;
      Importing    : Name_Id_Array_Access;
      Index        : Integer;
      Parent       : Project_Type;
      Imports, Is_Limited_With : Boolean;

      procedure Merge_Project (P : Project_Type; Inc : in out Boolean_Array);
      --  Merge the imported projects of P with the ones for Project

      -------------------
      -- Merge_Project --
      -------------------

      procedure Merge_Project
        (P : Project_Type; Inc : in out Boolean_Array)
      is
         Index2 : Integer;
      begin
         for J in P.Data.Importing_Projects'Range loop
            Index2 := All_Prj'First;
            while All_Prj (Index2) /= P.Data.Importing_Projects (J) loop
               Index2 := Index2 + 1;
            end loop;

            Inc (Index2) := True;
         end loop;
      end Merge_Project;

   begin
      if Project.Data.Importing_Projects /= null then
         return;
      end if;

      --  Prevent a recursive call to this procedure: if the project has
      --  a "limited with", we could end up calling Compute_Importing_Project
      --  again for the same project, thus an infinite loop. To prevent this,
      --  we set Dummy. That means however that we will not correctly compute
      --  the list of imported project for imported projects below, so we
      --  should not store them.

      Project.Data.Importing_Projects :=
        Unknown_Importing_Projects'Unrestricted_Access;

      if All_Prj = null then
         Compute_Imported_Projects (Root_Project);
         All_Prj := Root_Project.Data.Imported_Projects;
      end if;

      --  We consider that an extending project is "importing" its
      --  extended project, since it relies on it.

      declare
         Include   : Boolean_Array (All_Prj'Range) := (others => False);
         Was_Unknown : Boolean;

      begin
         for Index in All_Prj'Range loop
            Parent := Project_Type
              (Project_From_Name (Project.Data.Tree, All_Prj (Index)));

            --  Avoid processing a project twice

            if not Include (Index)
              and then Parent /= Project_Type (Project)
            then
               Project_Imports
                 (Parent, Child => Project,
                  Include_Extended => True,
                  Imports         => Imports,
                  Is_Limited_With => Is_Limited_With);

               if Imports then
                  Include (Index) := True;

                  --  The list computed for Parent might be incorrect is
                  --  somewhere there is a "limited with" that goes back to
                  --  Project (since we have set a Dummy above to prevent
                  --  infinite recursion). So we will reset the list to
                  --  null below, which means we might end up recomputing
                  --  it later.

                  Was_Unknown := Parent.Data.Importing_Projects = null
                    or else Parent.Data.Importing_Projects =
                      Unknown_Importing_Projects'Unrestricted_Access;

                  Compute_Importing_Projects (Parent);
                  Merge_Project (Parent, Include);

                  if Was_Unknown then
                     --  We cannot rely on the computed value if the parent
                     --  was also importing Project, so we must reset the cache
                     --  in that case. Otherwise keep the cache for maximum
                     --  efficiency
                     for J in Parent.Data.Importing_Projects'Range loop
                        if Parent.Data.Importing_Projects (J) =
                          Get_View (Project).Display_Name
                        then
                           Unchecked_Free (Parent.Data.Importing_Projects);
                           exit;
                        end if;
                     end loop;
                  end if;
               end if;
            end if;
         end loop;

         --  Done processing everything

         Index := 0;
         for Inc in Include'Range loop
            if Include (Inc) then
               Index := Index + 1;
            end if;
         end loop;

         --  Keep the last place for the project itself

         Importing := new Name_Id_Array (1 .. Index + 1);

         Index := Importing'First;
         for Inc in Include'Range loop
            if Include (Inc) then
               Importing (Index) := All_Prj (Inc);
               Index := Index + 1;
            end if;
         end loop;
      end;

      Importing (Importing'Last) := Prj.Tree.Name_Of
        (Project.Data.Node, Project.Data.Tree.Tree);

      Project.Data.Importing_Projects := Importing;

      --  The code below is used for debugging

      if Active (Debug) then
         Trace (Debug, "Find_All_Projects_Importing: " & Project.Name);
         for J in Project.Data.Importing_Projects'Range loop
            Trace (Debug, Get_String (Project.Data.Importing_Projects (J)));
         end loop;
      end if;

   exception
      when E : others =>
         Trace (Exception_Handle, E);
         Project.Data.Importing_Projects := null;
   end Compute_Importing_Projects;

   ---------------------------------
   -- Find_All_Projects_Importing --
   ---------------------------------

   function Find_All_Projects_Importing
     (Project      : Project_Type;
      Include_Self : Boolean := False;
      Direct_Only  : Boolean := False) return Project_Iterator
   is
      Root_Project : constant Project_Type := Project.Data.Tree.Root;
      Iter         : Project_Iterator;
   begin
      if Project = No_Project then
         return Start (Root_Project, Recursive => True);
      end if;

      Trace (Me, "Find_All_Projects_Importing " & Project.Name);

      if Project.Data.Importing_Projects = null then
         Compute_Imported_Projects (Root_Project);
         Compute_Importing_Projects (Project);
      end if;

      Iter := Project_Iterator'
        (Root             => Project,
         Direct_Only      => Direct_Only,
         Importing        => True,
         Reversed         => False,
         Include_Extended => True,   --  ??? Should this be configurable
         Current          => Project.Data.Importing_Projects'Last + 1);

      --  The project iself is always at index 'Last
      if not Include_Self then
         Iter.Current := Iter.Current - 1;
      end if;

      Next (Iter);
      return Iter;
   end Find_All_Projects_Importing;

   -------------
   -- Current --
   -------------

   function Current
     (Iterator : Project_Iterator) return Project_Type
   is
      P : Project_Type;
   begin
      if Iterator.Importing then
         if Iterator.Current >=
           Iterator.Root.Data.Importing_Projects'First
         then
            return Project_Type
              (Project_From_Name
                 (Iterator.Root.Data.Tree,
                  Iterator.Root.Data.Importing_Projects (Iterator.Current)));
         end if;

      elsif Iterator.Current > Iterator.Root.Data.Imported_Projects'Last then
         return No_Project;

      elsif Iterator.Current >= Iterator.Root.Data.Imported_Projects'First then
         P := Project_Type
           (Project_From_Name
              (Iterator.Root.Data.Tree,
               Iterator.Root.Data.Imported_Projects (Iterator.Current)));

         if P.Data = null then
            return No_Project;
         else
            return P;
         end if;
      end if;

      return No_Project;
   end Current;

   ---------------------
   -- Is_Limited_With --
   ---------------------

   function Is_Limited_With
     (Iterator : Project_Iterator) return Boolean
   is
      Imports, Is_Limited_With : Boolean;
   begin
      if Iterator.Importing then
         Project_Imports
           (Current (Iterator), Iterator.Root,
            Include_Extended => False,
            Imports          => Imports,
            Is_Limited_With  => Is_Limited_With);

      else
         Project_Imports
           (Iterator.Root, Current (Iterator),
            Include_Extended => False,
            Imports          => Imports,
            Is_Limited_With  => Is_Limited_With);
      end if;

      return Imports and Is_Limited_With;
   end Is_Limited_With;

   ----------
   -- Next --
   ----------

   procedure Next (Iterator : in out Project_Iterator) is
      Imports, Is_Limited_With : Boolean;
   begin
      if Iterator.Reversed then
         Iterator.Current := Iterator.Current + 1;

         if Iterator.Direct_Only then
            if Iterator.Importing then
               while Iterator.Current <=
                 Iterator.Root.Data.Importing_Projects'Last
               loop
                  Project_Imports
                    (Current (Iterator), Iterator.Root,
                     Iterator.Include_Extended,
                     Imports => Imports, Is_Limited_With => Is_Limited_With);
                  exit when Imports;
                  Iterator.Current := Iterator.Current + 1;
               end loop;

            else
               while Iterator.Current <=
                 Iterator.Root.Data.Imported_Projects'Last
               loop
                  Project_Imports
                    (Iterator.Root, Current (Iterator),
                     Iterator.Include_Extended,
                     Imports => Imports, Is_Limited_With => Is_Limited_With);
                  exit when Imports;
                  Iterator.Current := Iterator.Current + 1;
               end loop;
            end if;
         end if;

      else
         Iterator.Current := Iterator.Current - 1;

         if Iterator.Direct_Only then
            if Iterator.Importing then
               while Iterator.Current >=
                 Iterator.Root.Data.Importing_Projects'First
               loop
                  Project_Imports
                    (Current (Iterator), Iterator.Root,
                     Iterator.Include_Extended,
                     Imports => Imports, Is_Limited_With => Is_Limited_With);
                  exit when Imports;
                  Iterator.Current := Iterator.Current - 1;
               end loop;

            else
               while Iterator.Current >=
                 Iterator.Root.Data.Imported_Projects'First
               loop
                  Project_Imports
                    (Iterator.Root, Current (Iterator),
                     Iterator.Include_Extended,
                     Imports => Imports, Is_Limited_With => Is_Limited_With);
                  exit when Imports;
                  Iterator.Current := Iterator.Current - 1;
               end loop;
            end if;
         end if;
      end if;
   end Next;

   --------------------------------
   -- Compute_Scenario_Variables --
   --------------------------------

   procedure Compute_Scenario_Variables (Tree : Project_Tree_Data_Access) is
      T     : constant Project_Node_Tree_Ref := Tree.Tree;
      List  : Scenario_Variable_Array_Access;
      Curr  : Positive;

      function Count_Vars return Natural;
      --  Return the number of scenario variables in tree

      function Register_Var
        (Variable : Project_Node_Id; Proj : Project_Node_Id) return Boolean;
      --  Add the variable to the list of scenario variables, if not there yet
      --  (see the documentation for Scenario_Variables for the exact rules
      --  used to detect aliases).

      function External_Default (Var : Project_Node_Id) return Name_Id;
      --  Return the default value for the variable. Var must be a variable
      --  declaration or a variable reference. This routine supports only
      --  single expressions (no composite values).

      ----------------
      -- Count_Vars --
      ----------------

      function Count_Vars return Natural is
         Count : Natural := 0;

         function Cb
           (Variable : Project_Node_Id; Prj : Project_Node_Id) return Boolean;
         --  Increment the total number of variables

         --------
         -- Cb --
         --------

         function Cb
           (Variable : Project_Node_Id; Prj : Project_Node_Id) return Boolean
         is
            pragma Unreferenced (Variable, Prj);
         begin
            Count := Count + 1;
            return True;
         end Cb;

      begin
         For_Each_External_Variable_Declaration
           (Tree.Root, Recursive => True, Callback => Cb'Unrestricted_Access);
         return Count;
      end Count_Vars;

      ----------------------
      -- External_Default --
      ----------------------

      function External_Default (Var : Project_Node_Id) return Name_Id is
         Proj : Project_Type    := Tree.Root;
         Expr : Project_Node_Id := Expression_Of (Var, T);
      begin
         Expr := First_Term   (Expr, T);
         Expr := Current_Term (Expr, T);

         if Kind_Of (Expr, T) = N_External_Value then
            Expr := External_Default_Of (Expr, T);

            if Expr = Empty_Node then
               return No_Name;
            end if;

            if Kind_Of (Expr, T) /= N_Literal_String then
               Expr := First_Term (Expr, T);
               Assert (Me, Next_Term (Expr, T) = Empty_Node,
                       "Default value cannot be a concatenation");

               Expr := Current_Term (Expr, T);

               if Kind_Of (Expr, T) = N_Variable_Reference then
                  --  A variable reference, look for the corresponding string
                  --  literal.

                  declare
                     Var    : constant Name_Id :=
                                Prj.Tree.Name_Of (Expr, T);
                     In_Prj : constant Project_Node_Id :=
                                Project_Node_Of (Expr, T);
                     Decl   : Project_Node_Id;
                  begin
                     if In_Prj /= Empty_Node then
                        --  This variable is defined in another project, get
                        --  project reference.
                        Proj := Project_Type
                          (Project_From_Name
                             (Tree, Prj.Tree.Name_Of (In_Prj, T)));
                     end if;

                     --  Look for Var declaration into the project

                     Decl := First_Declarative_Item_Of
                       (Project_Declaration_Of (Proj.Data.Node, T), T);

                     while Decl /= Empty_Node loop
                        Expr := Current_Item_Node (Decl, T);

                        if Prj.Tree.Name_Of (Expr, T) = Var then
                           Expr := Expression_Of (Expr, T);
                           Expr := First_Term (Expr, T);
                           --  Get expression and corresponding term

                           --  Check now that this is not a composite value

                           Assert
                             (Me, Next_Term (Expr, T) = Empty_Node,
                              "Default value cannot be a concatenation");

                           --  Get the string literal

                           Expr := Current_Term (Expr, T);
                           exit;
                        end if;
                        Decl := Next_Declarative_Item (Decl, T);
                     end loop;
                  end;
               end if;

               if Kind_Of (Expr, T) /= N_Literal_String then
                  Trace (Me, "Default value can only be literal string");
                  Proj.Data.Uses_Variables := True; --  prevent edition
                  return No_Name;
               end if;
            end if;

            return String_Value_Of (Expr, T);

         else
            return No_Name;
         end if;
      end External_Default;

      ------------------
      -- Register_Var --
      ------------------

      function Register_Var
        (Variable : Project_Node_Id; Proj : Project_Node_Id) return Boolean
      is
         pragma Unreferenced (Proj);
         V        : constant Name_Id := External_Reference_Of (Variable, T);
         N        : constant String := Get_String (V);
         Var      : Scenario_Variable;
         Is_Valid : Boolean;
      begin
         for Index in 1 .. Curr - 1 loop
            if External_Name (List (Index)) = N then
               --  Nothing to do
               return True;
            end if;
         end loop;

         Var := Scenario_Variable'
           (Name        => V,
            Default     => External_Default (Variable),
            String_Type => String_Type_Of (Variable, T),
            Value       => Prj.Ext.Value_Of
              (Tree.Env.Env.External, V,
               With_Default => External_Default (Variable)));

         List (Curr) := Var;

         --  Ensure the external reference actually exists and has a valid
         --  value.

         Is_Valid := Prj.Ext.Value_Of
            (Tree.Env.Env.External, Var.Name) /= No_Name;

         if Is_Valid then
            declare
               Current : constant Name_Id :=
                  Prj.Ext.Value_Of (Tree.Env.Env.External, Var.Name);
               Iter : String_List_Iterator := Value_Of (T, Var);
            begin
               Is_Valid := False;

               while not Done (Iter) loop
                  if Data (T, Iter) = Current then
                     Is_Valid := True;
                     exit;
                  end if;
                  Iter := Next (T, Iter);
               end loop;
            end;
         end if;

         if not Is_Valid then
            if Var.Default /= No_Name then
               Prj.Ext.Add
                  (Tree.Env.Env.External, N, Get_Name_String (Var.Default),
                   Prj.Ext.From_Command_Line);
            else
               Prj.Ext.Add
                 (Tree.Env.Env.External, N,
                  Get_Name_String
                     (String_Value_Of
                        (First_Literal_String (Var.String_Type, T), T)),
                  Prj.Ext.From_Command_Line);
            end if;
         end if;

         Curr := Curr + 1;
         return True;
      end Register_Var;

   begin
      Trace (Me, "Compute the list of scenario variables");
      Unchecked_Free (Tree.Scenario_Variables);
      List :=  new Scenario_Variable_Array (1 .. Count_Vars);
      Curr := List'First;

      For_Each_External_Variable_Declaration
        (Tree.Root, Recursive => True,
         Callback => Register_Var'Unrestricted_Access);

      if Curr > List'Last then
         Tree.Scenario_Variables := List;
      else
         Tree.Scenario_Variables :=
           new Scenario_Variable_Array'(List (1 .. Curr - 1));
         Unchecked_Free (List);
      end if;
   end Compute_Scenario_Variables;

   ------------------------
   -- Scenario_Variables --
   ------------------------

   function Scenario_Variables
     (Self : Project_Tree) return Scenario_Variable_Array is
   begin
      return Scenario_Variables (Self.Data);
   end Scenario_Variables;

   ------------------------
   -- Scenario_Variables --
   ------------------------

   function Scenario_Variables
     (Tree : Project_Tree_Data_Access) return Scenario_Variable_Array is
   begin
      if Tree.Scenario_Variables = null then
         Compute_Scenario_Variables (Tree);
      end if;

      for V in Tree.Scenario_Variables'Range loop
         Tree.Scenario_Variables (V).Value :=
           Prj.Ext.Value_Of
             (Tree.Env.Env.External, Tree.Scenario_Variables (V).Name,
              With_Default => Tree.Scenario_Variables (V).Default);
      end loop;

      return Tree.Scenario_Variables.all;
   end Scenario_Variables;

   ------------------------
   -- Scenario_Variables --
   ------------------------

   function Scenario_Variables
     (Self : Project_Tree; External_Name : String)
      return Scenario_Variable
   is
      E : constant String := External_Name;
      Ext  : Name_Id;
      List : Scenario_Variable_Array_Access;
      Var  : Scenario_Variable;
   begin
      Ext := Get_String (E);

      if Self.Data.Scenario_Variables = null then
         Compute_Scenario_Variables (Self.Data);
      end if;

      for V in Self.Data.Scenario_Variables'Range loop
         if Self.Data.Scenario_Variables (V).Name = Ext then
            return Self.Data.Scenario_Variables (V);
         end if;
      end loop;

      Var := Scenario_Variable'
        (Name        => Ext,
         Default     => No_Name,
         String_Type => Empty_Node,   --   ??? Won't be able to edit it
         Value       => No_Name);

      List := Self.Data.Scenario_Variables;
      Self.Data.Scenario_Variables :=
        new Scenario_Variable_Array'
          (Self.Data.Scenario_Variables.all & Var);
      Unchecked_Free (List);

      return Var;
   end Scenario_Variables;

   -------------------
   -- External_Name --
   -------------------

   function External_Name (Var : Scenario_Variable) return String is
   begin
      return Get_String (Var.Name);
   end External_Name;

   ----------------------
   -- External_Default --
   ----------------------

   function External_Default (Var : Scenario_Variable) return String is
   begin
      return Get_String (Var.Default);
   end External_Default;

   ---------------
   -- Set_Value --
   ---------------

   procedure Set_Value
     (Var   : in out Scenario_Variable;
      Value : String)
   is
   begin
      Var.Value := Get_String (Value);
   end Set_Value;

   ------------------------
   -- Change_Environment --
   ------------------------

   procedure Change_Environment
     (Self  : Project_Tree;
      Vars  : Scenario_Variable_Array) is
   begin
      for V in Vars'Range loop
         Prj.Ext.Add
           (Self.Data.Env.Env.External,
            Get_String (Vars (V).Name),
            Get_String (Vars (V).Value),
            Prj.Ext.From_Command_Line);
      end loop;
   end Change_Environment;

   ------------------------
   -- Change_Environment --
   ------------------------

   procedure Change_Environment
     (Self        : Project_Environment;
      Name, Value : String)
   is
   begin
      Prj.Ext.Add
        (Self.Env.External, Name, Value,
         Prj.Ext.From_Command_Line);
   end Change_Environment;

   -----------
   -- Value --
   -----------

   function Value (Var : Scenario_Variable) return String is
   begin
      return Get_String (Var.Value);
   end Value;

   --------------
   -- Get_View --
   --------------

   function Get_View
     (Tree : Prj.Project_Tree_Ref; Name : Name_Id) return Prj.Project_Id
   is
      Proj : Project_List := Tree.Projects;
   begin
      while Proj /= null loop
         if Proj.Project.Name = Name
           and then Proj.Project.Qualifier /= Configuration
         then
            return Proj.Project;
         end if;

         Proj := Proj.Next;
      end loop;

      return Prj.No_Project;
   end Get_View;

   --------------
   -- Get_View --
   --------------

   function Get_View (Project : Project_Type'Class) return Prj.Project_Id is
   begin
      if Project.Data = null or else Project.Data.Node = Empty_Node then
         return Prj.No_Project;

      elsif Project.Data.View = Prj.No_Project then
         Project.Data.View :=
           Get_View
             (Project.Tree_View,
              Prj.Tree.Name_Of (Project.Data.Node, Project.Tree_Tree));
      end if;

      return Project.Data.View;
   end Get_View;

   --------------------------------------------
   -- For_Each_External_Variable_Declaration --
   --------------------------------------------

   procedure For_Each_External_Variable_Declaration
     (Project   : Project_Type;
      Recursive : Boolean;
      Callback  : External_Variable_Callback)
   is
      Tree     : constant Prj.Tree.Project_Node_Tree_Ref := Project.Tree_Tree;
      Iterator : Project_Iterator := Start (Project, Recursive);
      P        : Project_Type;

      procedure Process_Prj (Prj : Project_Node_Id);
      --  Process all the declarations in a single project

      -----------------
      -- Process_Prj --
      -----------------

      procedure Process_Prj (Prj : Project_Node_Id) is
         Pkg : Project_Node_Id := Prj;
         Var : Project_Node_Id;
      begin
         --  For all the packages and the common section
         while Pkg /= Empty_Node loop
            Var := First_Variable_Of (Pkg, Tree);

            while Var /= Empty_Node loop
               if Kind_Of (Var, Tree) = N_Typed_Variable_Declaration
                 and then Is_External_Variable (Var, Tree)
                 and then not Callback (Var, Prj)
               then
                  exit;

               elsif Kind_Of (Var, Tree) = N_Variable_Declaration
                 or else
                   (Kind_Of (Var, Tree) = N_Typed_Variable_Declaration
                    and then not Is_External_Variable (Var, Tree))
               then
                  if Active (Debug) then
                     Trace (Me, "Uses variable in " & P.Name);
                     Pretty_Print
                       (Var, Tree, Backward_Compatibility => False);
                  end if;
                  P.Data.Uses_Variables := True;
               end if;

               Var := Next_Variable (Var, Tree);
            end loop;

            if Pkg = Prj then
               Pkg := First_Package_Of (Prj, Tree);
            else
               Pkg := Next_Package_In_Project (Pkg, Tree);
            end if;
         end loop;
      end Process_Prj;

   begin
      loop
         P := Current (Iterator);
         exit when P.Data = null;

         P.Data.Uses_Variables := False;
         Process_Prj (P.Data.Node);
         Next (Iterator);
      end loop;
   end For_Each_External_Variable_Declaration;

   --------------
   -- Switches --
   --------------

   procedure Switches
     (Project          : Project_Type;
      In_Pkg           : String;
      File             : GNATCOLL.VFS.Virtual_File;
      Language         : String;
      Value            : out GNAT.Strings.String_List_Access;
      Is_Default_Value : out Boolean)
   is
      Val : Variable_Value;
   begin
      if Get_View (Project) /= Prj.No_Project then
         Makeutl.Get_Switches
           (Source_File  => File_Name_Type
              (Get_String (File.Display_Base_Name)),
            Source_Lang  => Get_String (Language),
            Source_Prj   => Project.Data.View,
            Pkg_Name     => Get_String (In_Pkg),
            Project_Tree => Project.Data.Tree.View,
            Value        => Val,
            Is_Default   => Is_Default_Value);

         Value := Variable_Value_To_List (Project, Val);
      else
         Value := null;
      end if;

      if Value = null then
         --  No switches
         Value := new String_List'(1 .. 0 => null);
      end if;
   end Switches;

   --------------
   -- Value_Of --
   --------------

   function Value_Of
     (Tree : Project_Node_Tree_Ref;
      Var  : Scenario_Variable) return String_List_Iterator
   is
      V, Expr : Project_Node_Id;
   begin
      case Kind_Of (Var.String_Type, Tree) is
         when N_String_Type_Declaration =>
            return (Current => First_Literal_String (Var.String_Type, Tree));

         when N_Attribute_Declaration
           |  N_Typed_Variable_Declaration
           |  N_Variable_Declaration =>

            V := Expression_Of (Var.String_Type, Tree);

            case Kind_Of (V, Tree) is
               when N_Expression =>
                  Expr := First_Term (V, Tree);
                  pragma Assert (Kind_Of (Expr, Tree) = N_Term);
                  Expr := Current_Term (Expr, Tree);

                  case Kind_Of (Expr, Tree) is
                     when N_Literal_String_List =>
                        return
                          (Current => First_Expression_In_List (Expr, Tree));

                     when N_External_Value =>
                        return
                          (Current => External_Default_Of (Expr, Tree));

                     when others =>
                        return (Current => V);
                  end case;

               when others =>
                  raise Program_Error;
            end case;

         when others =>
            raise Program_Error;
      end case;
   end Value_Of;

   ----------
   -- Done --
   ----------

   function Done (Iter : String_List_Iterator) return Boolean is
   begin
      return Iter.Current = Empty_Node;
   end Done;

   ----------
   -- Next --
   ----------

   function Next
     (Tree : Project_Node_Tree_Ref;
      Iter : String_List_Iterator) return String_List_Iterator is
   begin
      pragma Assert (Iter.Current /= Empty_Node);

      case Kind_Of (Iter.Current, Tree) is
         when N_Literal_String =>
            return (Current => Next_Literal_String (Iter.Current, Tree));

         when N_Expression =>
            return (Current => Next_Expression_In_List (Iter.Current, Tree));

         when others =>
            raise Program_Error;
      end case;
   end Next;

   ----------
   -- Data --
   ----------

   function Data
     (Tree : Prj.Tree.Project_Node_Tree_Ref;
      Iter : String_List_Iterator) return Namet.Name_Id is
   begin
      pragma Assert (Kind_Of (Iter.Current, Tree) = N_Literal_String);
      return String_Value_Of (Iter.Current, Tree);
   end Data;

   ------------------------
   -- Possible_Values_Of --
   ------------------------

   function Possible_Values_Of
     (Self : Project_Tree; Var : Scenario_Variable) return String_List
   is
      Tree  : constant Prj.Tree.Project_Node_Tree_Ref := Self.Data.Tree;
      Count : Natural := 0;
      Iter  : String_List_Iterator := Value_Of (Tree, Var);
   begin
      while not Done (Iter) loop
         Count := Count + 1;
         Iter := Next (Tree, Iter);
      end loop;

      declare
         Values : String_List (1 .. Count);
      begin
         Count := Values'First;

         Iter := Value_Of (Tree, Var);
         while not Done (Iter) loop
            Values (Count) := new String'
              (Get_Name_String (Data (Tree, Iter)));
            Count := Count + 1;
            Iter := Next (Tree, Iter);
         end loop;

         return Values;
      end;
   end Possible_Values_Of;

   ---------------------------
   -- Has_Imported_Projects --
   ---------------------------

   function Has_Imported_Projects (Project : Project_Type) return Boolean is
      Iter : constant Project_Iterator := Start
        (Project, Recursive => True, Direct_Only => True);
   begin
      return Current (Iter) /= No_Project;
   end Has_Imported_Projects;

   ---------
   -- "=" --
   ---------

   function "=" (Prj1, Prj2 : Project_Type) return Boolean is
   begin
      if Prj1.Data = null then
         return Prj2.Data = null;
      elsif Prj2.Data = null then
         return False;
      else
         return Prj1.Data.Node = Prj2.Data.Node;
      end if;
   end "=";

   ----------------------
   -- Extended_Project --
   ----------------------

   function Extended_Project
     (Project : Project_Type) return Project_Type
   is
      Tree     : constant Project_Node_Tree_Ref := Project.Tree_Tree;
      Extended : constant Project_Node_Id := Extended_Project_Of
        (Project_Declaration_Of (Project.Data.Node, Tree), Tree);
   begin
      if Extended = Empty_Node then
         return No_Project;
      else
         return Project_Type
           (Project_From_Name
              (Project.Data.Tree, Prj.Tree.Name_Of (Extended, Tree)));
      end if;
   end Extended_Project;

   -----------------------
   -- Extending_Project --
   -----------------------

   function Extending_Project
     (Project : Project_Type; Recurse : Boolean := False) return Project_Type
   is
      Tree   : constant Project_Node_Tree_Ref := Project.Tree_Tree;
      Extended, Extending : Project_Node_Id;
   begin
      Extended := Project.Data.Node;

      loop
         Extending := Extending_Project_Of
           (Project_Declaration_Of (Extended, Tree), Tree);

         exit when not Recurse;

         --  Case of following extension chain: if we reached the of the chain,
         --  go back one step (to the last non-empty node) and exit.

         if Extending = Empty_Node then
            Extending := Extended;
            exit;
         end if;

         --  Iterate

         Extended := Extending;
      end loop;

      if Extending = Empty_Node then
         return No_Project;
      else
         return Project_Type
           (Project_From_Name
              (Project.Data.Tree, Prj.Tree.Name_Of (Extending, Tree)));
      end if;
   end Extending_Project;

   -----------
   -- Build --
   -----------

   function Build
     (Package_Name, Attribute_Name : String) return Attribute_Pkg_String is
   begin
      return Attribute_Pkg_String
        (To_Lower (Package_Name) & '#' & To_Lower (Attribute_Name));
   end Build;

   function Build
     (Package_Name, Attribute_Name : String) return Attribute_Pkg_List is
   begin
      return Attribute_Pkg_List
        (To_Lower (Package_Name) & '#' & To_Lower (Attribute_Name));
   end Build;

   ------------------------
   -- Delete_File_Suffix --
   ------------------------

   function Delete_File_Suffix
     (Filename : Filesystem_String; Project : Project_Type) return Natural
   is
      View   : constant Project_Id := Get_View (Project);
      Lang   : Language_Ptr;
      Suffix : Name_Id;
   begin
      --  View will be null when called from the project wizard

      if View /= Prj.No_Project then
         Lang := View.Languages;
         while Lang /= null loop
            Suffix := Name_Id (Lang.Config.Naming_Data.Spec_Suffix);
            if Suffix /= No_Name
              and then Ends_With (+Filename, Get_Name_String (Suffix))
            then
               return Filename'Last - Natural (Length_Of_Name (Suffix));
            end if;

            Suffix := Name_Id (Lang.Config.Naming_Data.Body_Suffix);
            if Suffix /= No_Name
              and then Ends_With (+Filename, Get_Name_String (Suffix))
            then
               return Filename'Last - Natural (Length_Of_Name (Suffix));
            end if;

            Lang := Lang.Next;
         end loop;
      end if;

      --  Check the default naming scheme as well ? Otherwise, it might happen
      --  that a project has its own naming scheme, but still references files
      --  in the runtime with the default naming scheme.

      declare
         Ext : constant String :=
                 GNAT.Directory_Operations.File_Extension (+Filename);
      begin
         if  Ext = ".ads" or else Ext = ".adb" then
            return Filename'Last - 4;
         end if;
      end;

      return Filename'Last;
   end Delete_File_Suffix;

   ---------------------
   -- Executable_Name --
   ---------------------

   function Executable_Name
     (Project : Project_Type;
      File    : Filesystem_String) return Filesystem_String
   is
      Base        : constant Filesystem_String := Base_Name (File);
      Exec_Name   : File_Name_Type;
      Main_Source : Source_Id;

   begin
      if Project = No_Project then
         --  Simply remove the current extension, since we don't have any
         --  information on the file itself.
         return Base
           (Base'First .. Delete_File_Suffix (Base, Project));

      else
         Main_Source := Find_Source
           (In_Tree   => Project.Data.Tree.View,
            Project   => Project.Data.View,
            Base_Name => File_Name_Type (Get_String (+Base)));
         if Main_Source = No_Source then
            return Base
              (Base'First .. Delete_File_Suffix (Base, Project));
         end if;

         --  Do not include the suffix: it might be incorrect if we user will
         --  actually use a cross-compiler, since the suffix's default value
         --  depends on the host.

         Exec_Name := Executable_Of
           (Project  => Project.Data.View,
            Shared   => Project.Data.Tree.View.Shared,
            Main     => Main_Source.File,
            Index    => Main_Source.Index,
            Ada_Main => False,
            Language => Get_Name_String (Main_Source.Language.Name),
            Include_Suffix => False);
         return +Get_String (Exec_Name);
      end if;
   end Executable_Name;

   ------------------
   -- Create_Flags --
   ------------------

   function Create_Flags
     (On_Error        : Prj.Error_Handler;
      Require_Sources : Boolean := True;
      Ignore_Missing_With : Boolean := False) return Processing_Flags is
   begin
      if Require_Sources then
         return Create_Flags
           (Report_Error               => On_Error,
            When_No_Sources            => Warning,
            Require_Sources_Other_Lang => True,
            Compiler_Driver_Mandatory  => False,
            Allow_Duplicate_Basenames  => True,
            Require_Obj_Dirs           => Warning,
            Allow_Invalid_External     => Warning,
            Missing_Source_Files       => Warning,
            Ignore_Missing_With        => Ignore_Missing_With);
      else
         return Create_Flags
           (Report_Error               => On_Error,
            When_No_Sources            => Silent,
            Require_Sources_Other_Lang => False,
            Compiler_Driver_Mandatory  => False,
            Allow_Duplicate_Basenames  => True,
            Require_Obj_Dirs           => Warning,
            Allow_Invalid_External     => Silent,
            Missing_Source_Files       => Warning,
            Ignore_Missing_With        => Ignore_Missing_With);
      end if;
   end Create_Flags;

   ----------------------------
   -- Has_Multi_Unit_Sources --
   ----------------------------

   function Has_Multi_Unit_Sources (Project : Project_Type) return Boolean is
      View : constant Project_Id := Get_View (Project);
   begin
      if View /= Prj.No_Project then
         return View.Has_Multi_Unit_Sources;
      end if;
      return False;
   end Has_Multi_Unit_Sources;

   -----------------------
   -- Project_From_Name --
   -----------------------

   function Project_From_Name
     (Tree : Project_Tree_Data_Access;
      Name : Namet.Name_Id) return Project_Type'Class
   is
      P_Cursor : Project_Htables.Cursor;
   begin
      if Tree = null or else Tree.Tree = null then
         Trace (Me, "Project_From_Name: Registry not initialized");
         return No_Project;

      else
         Get_Name_String (Name);
         P_Cursor := Tree.Projects.Find (Name_Buffer (1 .. Name_Len));

         if Has_Element (P_Cursor) then
            return Element (P_Cursor);
         else
            Trace (Me, "Get_Project_From_Name: "
                   & Get_String (Name) & " wasn't found");
            return No_Project;
         end if;
      end if;
   end Project_From_Name;

   -----------------------
   -- Project_From_Name --
   -----------------------

   function Project_From_Name
     (Self : Project_Tree'Class; Name : String) return Project_Type is
   begin
      return Project_Type (Project_From_Name (Self.Data, Get_String (Name)));
   end Project_From_Name;

   ----------------------
   -- Set_Trusted_Mode --
   ----------------------

   procedure Set_Trusted_Mode
     (Self : in out Project_Environment; Trusted : Boolean := True) is
   begin
      Self.Trusted_Mode := Trusted;
      Opt.Follow_Links_For_Files := not Trusted;
      Opt.Follow_Links_For_Dirs  := not Trusted;
      GNATCOLL.VFS.Symbolic_Links_Support (Active => not Trusted);
   end Set_Trusted_Mode;

   ------------------
   -- Trusted_Mode --
   ------------------

   function Trusted_Mode (Self : Project_Environment) return Boolean is
   begin
      return Self.Trusted_Mode;
   end Trusted_Mode;

   --------------------------------
   -- Set_Predefined_Source_Path --
   --------------------------------

   procedure Set_Predefined_Source_Path
     (Self : in out Project_Environment; Path : GNATCOLL.VFS.File_Array) is
   begin
      Unchecked_Free (Self.Predefined_Source_Files);
      Unchecked_Free (Self.Predefined_Source_Path);
      Self.Predefined_Source_Path := new File_Array'(Path);
   end Set_Predefined_Source_Path;

   procedure Set_Predefined_Object_Path
     (Self : in out Project_Environment; Path : GNATCOLL.VFS.File_Array) is
   begin
      Unchecked_Free (Self.Predefined_Object_Path);
      Self.Predefined_Object_Path := new File_Array'(Path);
   end Set_Predefined_Object_Path;

   procedure Set_Predefined_Project_Path
     (Self : in out Project_Environment; Path : GNATCOLL.VFS.File_Array) is
   begin
      Unchecked_Free (Self.Predefined_Project_Path);
      Self.Predefined_Project_Path := new File_Array'(Path);
   end Set_Predefined_Project_Path;

   ----------------------------
   -- Predefined_Source_Path --
   ----------------------------

   function Predefined_Source_Path
     (Self : Project_Environment) return GNATCOLL.VFS.File_Array is
   begin
      if Self.Predefined_Source_Path = null then
         return (1 .. 0 => GNATCOLL.VFS.No_File);
      else
         return Self.Predefined_Source_Path.all;
      end if;
   end Predefined_Source_Path;

   function Predefined_Object_Path
     (Self : Project_Environment) return GNATCOLL.VFS.File_Array is
   begin
      if Self.Predefined_Object_Path = null then
         return (1 .. 0 => GNATCOLL.VFS.No_File);
      else
         return Self.Predefined_Object_Path.all;
      end if;
   end Predefined_Object_Path;

   function Predefined_Project_Path
     (Self : Project_Environment) return GNATCOLL.VFS.File_Array
   is
      Current : Virtual_File;
   begin
      if Self.Predefined_Project_Path = null then
         Current := Create (Get_Current_Dir);
         return (1 .. 1 => Current);
      else
         return Self.Predefined_Project_Path.all;
      end if;
   end Predefined_Project_Path;

   -----------------------
   -- Set_Object_Subdir --
   -----------------------

   procedure Set_Object_Subdir
     (Self   : in out Project_Environment;
      Subdir : GNATCOLL.VFS.Filesystem_String)
   is
      pragma Unreferenced (Self);
   begin
      Free (Prj.Subdirs);
      if Subdir = "." then
         Prj.Subdirs := null;
      else
         Prj.Subdirs := new String'(+Subdir);
      end if;
   end Set_Object_Subdir;

   -------------------
   -- Object_Subdir --
   -------------------

   function Object_Subdir
     (Self   : Project_Environment) return GNATCOLL.VFS.Filesystem_String
   is
      pragma Unreferenced (Self);
   begin
      if Prj.Subdirs = null then
         return "";
      else
         return +Prj.Subdirs.all;
      end if;
   end Object_Subdir;

   ----------------------
   -- Set_Xrefs_Subdir --
   ----------------------

   procedure Set_Xrefs_Subdir
     (Self   : in out Project_Environment;
      Subdir : GNATCOLL.VFS.Filesystem_String) is
   begin
      Free (Self.Xrefs_Subdir);
      Self.Xrefs_Subdir := new String'(+Subdir);
   end Set_Xrefs_Subdir;

   function Xrefs_Subdir
     (Self   : Project_Environment) return GNATCOLL.VFS.Filesystem_String is
   begin
      if Self.Xrefs_Subdir = null then
         return "";
      else
         return +Self.Xrefs_Subdir.all;
      end if;
   end Xrefs_Subdir;

   -----------------------------
   -- Predefined_Source_Files --
   -----------------------------

   function Predefined_Source_Files
     (Self : access Project_Environment) return GNATCOLL.VFS.File_Array is
   begin
      --  ??? A nicer way would be to implement this with a predefined project,
      --  and rely on the project parser to return the source
      --  files. Unfortunately, this doesn't work with the current
      --  implementation of this parser, since one cannot have two separate
      --  project hierarchies at the same time.

      if Self.Predefined_Source_Files = null
        and then Self.Predefined_Source_Path /= null
      then
         Self.Predefined_Source_Files := Read_Files_From_Dirs
           (Self.Predefined_Source_Path.all);
      end if;

      if Self.Predefined_Source_Files = null then
         return Empty_File_Array;
      else
         return Self.Predefined_Source_Files.all;
      end if;
   end Predefined_Source_Files;

   ------------------
   -- Data_Factory --
   ------------------

   function Data_Factory (Self : Project_Tree) return Project_Data_Access is
      pragma Unreferenced (Self);
   begin
      return new Project_Data;
   end Data_Factory;

   ----------
   -- Data --
   ----------

   function Data (Project : Project_Type) return Project_Data_Access is
   begin
      return Project.Data;
   end Data;

   -------------
   -- On_Free --
   -------------

   procedure On_Free (Self : in out Project_Data) is
   begin
      Unchecked_Free (Self.Imported_Projects);
      Unchecked_Free (Self.Importing_Projects);
      Reset_View (Self);
   end On_Free;

   ----------------
   -- Reset_View --
   ----------------

   procedure Reset_View (Self : in out Project_Data'Class) is
   begin
      Self.View := Prj.No_Project;
      --  No need to reset Self.Imported_Projects, since this doesn't
      --  change when the view changes.

      Unchecked_Free (Self.Non_Recursive_Include_Path);
      Unchecked_Free (Self.Files);

      Self.View_Is_Complete := True;
   end Reset_View;

   ------------
   -- Adjust --
   ------------

   overriding procedure Adjust (Self : in out Project_Type) is
   begin
      if Self.Data /= null then
         Self.Data.Refcount := Self.Data.Refcount + 1;
      end if;
   end Adjust;

   --------------
   -- Finalize --
   --------------

   overriding procedure Finalize (Self : in out Project_Type) is
      procedure Unchecked_Free is new Ada.Unchecked_Deallocation
        (Project_Data'Class, Project_Data_Access);
      Data : Project_Data_Access := Self.Data;
   begin
      --  Make Finalize idempotent, since it could be called several times.
      --  See RM 7.6.1 (24)

      Self.Data := null;

      --  We never finalize unless Tree is null: the tree is set to null when
      --  the project_tree is unloaded. That means user cares about memory
      --  management. If we try to finalize when unload hasn't been called, and
      --  because the tree owns references to the project, this means Finalize
      --  is called by GNAT as part of processing the finalization_lists. In
      --  that case, it seems we always end up in a case where we access
      --  already deallocated memory.

      if Data /= null then
         Data.Refcount := Data.Refcount - 1;
         if Data.Refcount = 0
           and then Data.Tree = null
         then
            On_Free (Data.all);
            Unchecked_Free (Data);
         end if;
      end if;
   end Finalize;

   ----------------------------
   -- Add_Language_Extension --
   ----------------------------

   procedure Add_Language_Extension
     (Self          : in out Project_Environment;
      Language_Name : String;
      Extension     : String)
   is
      Ext  : String := Extension;
   begin
      Osint.Canonical_Case_File_Name (Ext);
      Self.Extensions.Include (Ext, Get_String (To_Lower (Language_Name)));
   end Add_Language_Extension;

   -----------------------------------------
   -- Register_Default_Language_Extension --
   -----------------------------------------

   procedure Register_Default_Language_Extension
     (Self                : in out Project_Environment;
      Language_Name       : String;
      Default_Spec_Suffix : String;
      Default_Body_Suffix : String)
   is
      Spec, Impl : String_Access;
      Spec_Suff  : String := Default_Spec_Suffix;
      Impl_Suff  : String := Default_Body_Suffix;
   begin
      --  GNAT doesn't allow empty suffixes, and will display an error when
      --  the view is recomputed, in that case. Therefore we substitute dummy
      --  empty suffixes instead

      if Default_Spec_Suffix = "" then
         Spec := new String'(Dummy_Suffix);
      else
         Osint.Canonical_Case_File_Name (Spec_Suff);
         Spec := new String'(Spec_Suff);
      end if;

      if Default_Body_Suffix = "" then
         Impl := new String'(Dummy_Suffix);
      else
         Osint.Canonical_Case_File_Name (Impl_Suff);
         Impl := new String'(Impl_Suff);
      end if;

      Self.Naming_Schemes := new Naming_Scheme_Record'
        (Language            => new String'(To_Lower (Language_Name)),
         Default_Spec_Suffix => Spec,
         Default_Body_Suffix => Impl,
         Next                => Self.Naming_Schemes);
   end Register_Default_Language_Extension;

   -------------------------
   -- Default_Spec_Suffix --
   -------------------------

   function Default_Spec_Suffix
     (Self          : Project_Environment'Class;
      Language_Name : String) return String
   is
      Tmp  : Naming_Scheme_Access := Self.Naming_Schemes;
      Lang : constant String := To_Lower (Language_Name);
   begin
      while Tmp /= null loop
         if Tmp.Language.all = Lang then
            return Tmp.Default_Spec_Suffix.all;
         end if;
         Tmp := Tmp.Next;
      end loop;
      return "";
   end Default_Spec_Suffix;

   -------------------------
   -- Default_Body_Suffix --
   -------------------------

   function Default_Body_Suffix
     (Self          : Project_Environment'Class;
      Language_Name : String) return String
   is
      Tmp  : Naming_Scheme_Access := Self.Naming_Schemes;
      Lang : constant String := To_Lower (Language_Name);
   begin
      while Tmp /= null loop
         if Tmp.Language.all = Lang then
            return Tmp.Default_Body_Suffix.all;
         end if;
         Tmp := Tmp.Next;
      end loop;
      return "";
   end Default_Body_Suffix;

   ---------------------------
   -- Registered_Extensions --
   ---------------------------

   function Registered_Extensions
     (Self          : Project_Environment;
      Language_Name : String) return GNAT.Strings.String_List
   is
      Lang    : constant String := To_Lower (Language_Name);
      Lang_Id : constant Name_Id := Get_String (Lang);
      Iter    : Extensions_Languages.Cursor := Self.Extensions.First;
      Count   : Natural := 0;
   begin
      while Has_Element (Iter) loop
         if Element (Iter) = Lang_Id then
            Count := Count + 1;
         end if;

         Next (Iter);
      end loop;

      declare
         Args : String_List (1 .. Count);
      begin
         Count := Args'First;
         Iter := Self.Extensions.First;
         while Has_Element (Iter) loop
            if Element (Iter) = Lang_Id then
               Args (Count) := new String'(Key (Iter));
               Count := Count + 1;
            end if;

            Next (Iter);
         end loop;

         return Args;
      end;
   end Registered_Extensions;

   ------------------
   -- Root_Project --
   ------------------

   function Root_Project (Self : Project_Tree'Class) return Project_Type is
   begin
      return Self.Data.Root;
   end Root_Project;

   ----------------------------------
   -- Directory_Belongs_To_Project --
   ----------------------------------

   function Directory_Belongs_To_Project
     (Self        : Project_Tree;
      Directory   : GNATCOLL.VFS.Filesystem_String;
      Direct_Only : Boolean := True) return Boolean
   is
      Curs : constant Directory_Statuses.Cursor :=
        Self.Data.Directories.Find (Name_As_Directory (Directory));
      Belong : Directory_Dependency;
   begin
      if Has_Element (Curs) then
         Belong := Element (Curs);
         return Belong = Direct
           or else (not Direct_Only and then Belong = As_Parent);
      else
         return False;
      end if;
   end Directory_Belongs_To_Project;

   ----------
   -- Hash --
   ----------

   function Hash
     (File : GNATCOLL.VFS.Filesystem_String) return Ada.Containers.Hash_Type is
   begin
      if GNATCOLL.VFS_Utils.Local_Host_Is_Case_Sensitive then
         return Ada.Strings.Hash (+File);
      else
         return Ada.Strings.Hash_Case_Insensitive (+File);
      end if;
   end Hash;

   function Hash (Node : Project_Node_Id) return Ada.Containers.Hash_Type is
   begin
      return Ada.Containers.Hash_Type (Prj.Tree.Hash (Node));
   end Hash;

   -----------
   -- Equal --
   -----------

   function Equal (F1, F2 : GNATCOLL.VFS.Filesystem_String) return Boolean is
   begin
      --  ??? In GPS, we used to take into account the sensitive of the build
      --  host. However, this wasn't correct either, because it was computed
      --  at elaboration time, so always with local_host. Ideally, we should
      --  have access to a Project_Environment to find this out.
      return Equal
        (+F1, +F2,
         Case_Sensitive => GNATCOLL.VFS_Utils.Local_Host_Is_Case_Sensitive);
   end Equal;

   ----------------------
   -- Reload_If_Needed --
   ----------------------

   procedure Reload_If_Needed
     (Self     : in out Project_Tree;
      Reloaded : out Boolean;
      Errors   : Error_Report := null)
   is
      Iter : Project_Iterator;
   begin
      Iter     := Start (Self.Root_Project);
      Reloaded := False;

      while Current (Iter) /= No_Project loop
         if File_Time_Stamp (Project_Path (Current (Iter))) >
           Self.Data.Timestamp
         then
            Trace (Me, "Reload_If_Needed: timestamp has changed for "
                   & Current (Iter).Name);
            Reloaded := True;
            exit;
         end if;

         Next (Iter);
      end loop;

      if Reloaded then
         Self.Load
           (Env                => Self.Data.Env,
            Root_Project_Path  => Project_Path (Self.Root_Project),
            Errors             => Errors);
      else
         Trace (Me, "Reload_If_Needed: nothing to do, timestamp unchanged");
      end if;
   end Reload_If_Needed;

   ----------
   -- Load --
   ----------

   procedure Load
     (Self               : in out Project_Tree;
      Root_Project_Path  : GNATCOLL.VFS.Virtual_File;
      Env                : Project_Environment_Access := null;
      Packages_To_Check  : GNAT.Strings.String_List_Access := No_Packs;
      Errors             : Error_Report := null;
      Recompute_View     : Boolean := True)
   is
      Previous_Project : Virtual_File;
      Previous_Status  : Project_Status;
      Success          : Boolean;
      Project          : Project_Node_Id;
      Project_File     : GNATCOLL.VFS.Virtual_File := Root_Project_Path;

   begin
      Trace (Me, "Load project " & Root_Project_Path.Display_Full_Name);

      if Active (Me_Gnat) then
         Prj.Current_Verbosity := Prj.High;
      end if;

      if Self.Data /= null and then Self.Data.Root /= No_Project then
         Previous_Project := Self.Root_Project.Project_Path;
         Previous_Status  := Self.Data.Status;

      else
         Previous_Project := GNATCOLL.VFS.No_File;
         Previous_Status  := Default;
      end if;

      if not Is_Regular_File (Root_Project_Path) then
         Trace (Me, "Load: " & Display_Full_Name (Root_Project_Path)
                & " is not a regular file");
         Project_File :=
            Create
              (Normalize_Pathname
                (Full_Name (Project_File) & Project_File_Extension,
                 Resolve_Links => False));
         if not Is_Regular_File (Project_File) then
            Trace (Me, "Load: " & Display_Full_Name (Project_File)
                   & " is not a regular file");

            if Errors /= null then
               Errors (Display_Full_Name (Root_Project_Path)
                       & " is not a regular file");
            end if;

            raise Invalid_Project;
         end if;

      end if;

      Self.Unload;

      if Self.Data = null then
         Self.Data := new Project_Tree_Data;
      end if;

      if Env = null then
         if Self.Data.Env = null then
            Initialize (Self.Data.Env);
         end if;
      else
         Self.Data.Env := Env;
      end if;

      --  Force a recomputation of the timestamp the next time Recompute_View
      --  is called.
      Self.Data.Timestamp := GNATCOLL.Utils.No_Time;

      Internal_Load
        (Self, Project_File, Errors, Project,
         Packages_To_Check, Recompute_View);

      if Project = Empty_Node then
         --  Reset the list of error messages
         Prj.Err.Initialize;
         Self.Load_Empty_Project (Env => Self.Data.Env);
         raise Invalid_Project;
      end if;

      if Previous_Status = Default then
         Trace (Me, "Remove previous default project on disk, no longer used");
         Delete (Previous_Project, Success);
      end if;

      Trace (Me, "End of Load project");
   end Load;

   ----------------
   -- Initialize --
   ----------------

   procedure Initialize (Self : out Project_Environment_Access) is
   begin
      if Self = null then
         Self := new Project_Environment;
         Prj.Tree.Initialize (Self.Env, Create_Flags (null));
         Prj.Env.Initialize_Default_Project_Path
            (Self.Env.Project_Path, Target_Name => "");
      end if;
   end Initialize;

   -----------
   -- Reset --
   -----------

   procedure Reset
     (Tree : in out Project_Tree'Class;
      Env  : Project_Environment_Access) is
   begin
      if Tree.Data = null then
         Tree.Data := new Project_Tree_Data;

         if Env = null then
            Initialize (Tree.Data.Env);
         else
            Tree.Data.Env := Env;
         end if;
      end if;

      if Tree.Data.Tree = null then
         Tree.Data.Tree := new Project_Node_Tree_Data;
      end if;

      Prj.Tree.Initialize (Tree.Data.Tree);

      if Tree.Data.View = null then
         Tree.Data.View := new Prj.Project_Tree_Data;
      end if;

      Prj.Initialize (Tree.Data.View);
   end Reset;

   --------------------------
   -- Set_Path_From_Gnatls --
   --------------------------

   procedure Set_Path_From_Gnatls
     (Self         : in out Project_Environment;
      Gnatls       : String;
      GNAT_Version : out GNAT.Strings.String_Access;
      Errors       : Error_Report := null)
   is
      Gnatls_Args    : Argument_List_Access :=
        Argument_String_To_List (Gnatls & " -v");

      procedure Unchecked_Free is new Ada.Unchecked_Deallocation
        (Process_Descriptor'Class, Process_Descriptor_Access);

      Success : Boolean;
      Fd      : Process_Descriptor_Access;

   begin
      Trace (Me, "Executing " & Argument_List_To_String (Gnatls_Args.all));
      --  ??? Place a error handler here
      begin
         Success := True;

         declare
            Gnatls_Path : constant Virtual_File :=
              Locate_On_Path
                (+Gnatls_Args (Gnatls_Args'First).all);
         begin
            if Gnatls_Path = GNATCOLL.VFS.No_File then
               Success := False;

               Trace (Me, "Could not locate exec " &
                      Gnatls_Args (Gnatls_Args'First).all);

               if Errors /= null then
                  Errors ("Could not locate exec " &
                          Gnatls_Args (Gnatls_Args'First).all);
               end if;
            else
               Fd := new Process_Descriptor;
               Non_Blocking_Spawn
                 (Fd.all,
                  +Gnatls_Path.Full_Name,
                  Gnatls_Args (2 .. Gnatls_Args'Last),
                  Buffer_Size => 0, Err_To_Out => True);
            end if;
         end;

      exception
         when others =>
            if Errors /= null then
               Errors ("Could not execute " & Gnatls_Args (1).all);
            end if;
            Success := False;
      end;

      if not Success then
         if Errors /= null then
            Errors
              ("Could not compute predefined paths for this project.");
            Errors
              ("Subprojects might be incorrectly loaded, please make " &
               "sure they are in your ADA_PROJECT_PATH");
         end if;

         return;
      end if;

      if Fd /= null then
         Set_Path_From_Gnatls_Output
           (Self,
            Output => Get_Command_Output (Fd),
            GNAT_Version => GNAT_Version);

         Unchecked_Free (Fd);
      end if;

      Free (Gnatls_Args);
   end Set_Path_From_Gnatls;

   ---------------------------------
   -- Set_Path_From_Gnatls_Output --
   ---------------------------------

   procedure Set_Path_From_Gnatls_Output
     (Self         : in out Project_Environment;
      Output       : String;
      Host         : String := GNATCOLL.VFS.Local_Host;
      GNAT_Version : out GNAT.Strings.String_Access)
   is
      type Path_Context is (None, Source_Path, Object_Path, Project_Path);
      Context : Path_Context := None;

      Current         : GNATCOLL.VFS.File_Array_Access :=
                          new File_Array'(1 .. 0 => <>);
      Object_Path_Set : Boolean := False;

      procedure Add_Directory (S : String);
      --  Add S to the search path.
      --  If Source_Path is True, the source path is modified.
      --  Otherwise, the object path is modified.

      procedure Set_Context (New_Context : Path_Context);
      --  Change the context

      -------------------
      -- Add_Directory --
      -------------------

      procedure Add_Directory (S : String) is
         Dir : Virtual_File;
      begin
         if S = "" then
            return;

         elsif S = "<Current_Directory>" then
            if not Object_Path_Set then
               --  Do not include "." in the default source/object paths: when
               --  the user is compiling, it would represent the object
               --  directory, when the user is searching file it would
               --  represent whatever the current directory is at that point,
               --  ...
               return;
            else
               Dir := Create_From_Base (".");
               Ensure_Directory (Dir);
               Append (Current, Dir);
            end if;

         else
            Dir := To_Local (Create (+S, Host));
            Append (Current, Dir);
         end if;
      end Add_Directory;

      -----------------
      -- Set_Context --
      -----------------

      procedure Set_Context (New_Context : Path_Context) is
      begin
         case Context is
            when None =>
               null;

            when Source_Path =>
               Self.Set_Predefined_Source_Path (Current.all);

            when Object_Path =>
               Object_Path_Set := True;
               Self.Set_Predefined_Object_Path (Current.all);

            when Project_Path =>
               Self.Set_Predefined_Project_Path (Current.all);
         end case;

         if Active (Me) and then Context /= None then
            Trace (Me, "Set " & Context'Img & " from gnatls to:");
            for J in Current'Range loop
               Trace (Me, "  " & Current (J).Display_Full_Name);
            end loop;
         end if;

         Context := New_Context;
         Unchecked_Free (Current);
         Current := new File_Array'(1 .. 0 => <>);
      end Set_Context;

      F, L : Natural;

   begin
      F := Output'First;
      Skip_Blanks (Output, F);

      L := EOL (Output (F .. Output'Last));

      declare
         S : constant String := Strip_CR (Output (F .. L - 1));
      begin
         GNAT_Version := new String'(S (S'First + 7 .. S'Last));
      end;

      F := L + 1;

      while F <= Output'Last loop
         L := EOL (Output (F .. Output'Last));

         if Starts_With (Output (F .. L - 1), "Source Search Path:") then
            Set_Context (Source_Path);

         elsif Starts_With (Output (F .. L - 1), "Object Search Path:") then
            Set_Context (Object_Path);

         elsif Starts_With (Output (F .. L - 1), "Project Search Path:") then
            Set_Context (Project_Path);

         elsif Context /= None then
            Add_Directory
              (Trim (Strip_CR (Output (F .. L - 1)), Ada.Strings.Left));
         end if;

         F := L + 1;
      end loop;

      Set_Context (None);
   end Set_Path_From_Gnatls_Output;

   -------------------
   -- Internal_Load --
   -------------------

   procedure Internal_Load
     (Tree                   : in out Project_Tree'Class;
      Root_Project_Path      : GNATCOLL.VFS.Virtual_File;
      Errors                 : Projects.Error_Report;
      Project                : out Project_Node_Id;
      Packages_To_Check      : GNAT.Strings.String_List_Access := All_Packs;
      Recompute_View         : Boolean := True;
      Test_With_Missing_With : Boolean := True)
   is
      procedure On_Error is new Mark_Project_Error (Tree);
      --  Any error while parsing the project marks it as incomplete, and
      --  prevents direct edition of the project.

      procedure Fail (S : String);
      --  Replaces Osint.Fail

      ----------
      -- Fail --
      ----------

      procedure Fail (S : String) is
      begin
         if Errors /= null then
            Errors (S);
         end if;
      end Fail;

      Predefined_Path : constant String :=
        +To_Path (Predefined_Project_Path (Tree.Data.Env.all));

      Errout_Handling : Prj.Part.Errout_Mode := Prj.Part.Always_Finalize;
   begin
      Traces.Assert (Me, Tree.Data /= null, "Tree data initialized");

      Reset (Tree, Tree.Data.Env);

      Trace (Me, "Set project path to " & Predefined_Path);
      Initialize_Empty (Tree.Data.Env.Env.Project_Path);
      Prj.Env.Set_Path (Tree.Data.Env.Env.Project_Path, Predefined_Path);

      Project := Empty_Node;

      --  Make sure errors are reinitialized before load
      Prj.Err.Initialize;

      if Test_With_Missing_With then
         Output.Set_Special_Output (null);
         Errout_Handling := Prj.Part.Never_Finalize;
      else
         Output.Set_Special_Output (Output.Output_Proc (Errors));
      end if;

      Prj.Com.Fail := Fail'Unrestricted_Access;

      Tree.Data.Root := No_Project;

      Sinput.P.Clear_Source_File_Table;
      Sinput.P.Reset_First;

      Override_Flags (Tree.Data.Env.Env,
                      Create_Flags
                        (On_Error'Unrestricted_Access,
                         Ignore_Missing_With => Test_With_Missing_With));
      Prj.Part.Parse
        (Tree.Data.Tree, Project,
         +Root_Project_Path.Full_Name,
         Packages_To_Check => Packages_To_Check,
         Errout_Handling   => Errout_Handling,
         Store_Comments    => True,
         Is_Config_File    => False,
         Env               => Tree.Data.Env.Env,
         Current_Directory => Get_Current_Dir);

      if Project /= Empty_Node
        and then Tree.Data.Tree.Incomplete_With
      then
         --  Some "with" were found that could not be resolved. Check whether
         --  the user has specified a "gnatlist" switch. For this, we need to
         --  do phase1 of the processing (ie not look for sources).

         declare
            Success : Boolean;
            Tmp_Prj : Project_Id;
            P       : Package_Id;
            Value   : Variable_Value;

         begin
            Prj.Proc.Process_Project_Tree_Phase_1
              (In_Tree                => Tree.Data.View,
               Project                => Tmp_Prj,
               Packages_To_Check      => Packages_To_Check,
               Success                => Success,
               From_Project_Node      => Project,
               From_Project_Node_Tree => Tree.Data.Tree,
               Env                    => Tree.Data.Env.Env,
               Reset_Tree             => True);

            if not Success then
               Project := Empty_Node;
            else
               Trace (Me, "Looking for IDE'gnatlist attribute");

               P := Value_Of
                 (Name_Ide,
                  In_Packages => Tmp_Prj.Decl.Packages,
                  Shared      => Tree.Data.View.Shared);
               if P = No_Package then
                  Trace (Me, "No package IDE");
                  Project := Empty_Node;  --  ??? Should we free it

               else
                  Value := Value_Of
                    (Get_String ("gnatlist"),
                     Tree.Data.View.Shared.Packages.Table (P).Decl.Attributes,
                     Tree.Data.View.Shared);

                  if Value = Nil_Variable_Value then
                     Trace (Me, "No attribute IDE'gnatlist");
                     Project := Empty_Node;  --  ??? Should we free it
                  else
                     declare
                        Gnatls       : constant String :=
                                         Get_Name_String (Value.Value);
                        GNAT_Version : String_Access;
                     begin
                        Trace (Me, "gnatlist=" & Gnatls);

                        Tree.Data.Env.Set_Path_From_Gnatls
                          (Gnatls       => Gnatls,
                           GNAT_Version => GNAT_Version,
                           Errors       => Fail'Unrestricted_Access);
                        Free (GNAT_Version);
                     end;
                  end if;
               end if;
            end if;

            --  Reparse the tree so that errors are reported as usual
            --  (or not if the new project path solves the issue).

            Override_Flags
              (Tree.Data.Env.Env,
               Create_Flags
                 (On_Error'Unrestricted_Access,
                  Ignore_Missing_With => False));

            Trace (Me, "Parsing project tree a second time");

            Internal_Load
              (Tree                   => Tree,
               Root_Project_Path      => Root_Project_Path,
               Errors                 => Errors,
               Project                => Project,
               Recompute_View         => Recompute_View,
               Packages_To_Check      => Packages_To_Check,
               Test_With_Missing_With => False);
            return;
         end;

      elsif Project = Empty_Node
        and then Test_With_Missing_With
      then
         --  We had error, but we might be missing the one for missing withs.
         --  So we do a second parsing to make sure these error messages are
         --  there.

         Trace (Me, "Had error messages, reparsing to include missing withs");
         Override_Flags
           (Tree.Data.Env.Env,
            Create_Flags
              (On_Error'Unrestricted_Access,
               Ignore_Missing_With => False));
         Internal_Load
           (Tree                   => Tree,
            Root_Project_Path      => Root_Project_Path,
            Errors                 => Errors,
            Project                => Project,
            Recompute_View         => Recompute_View,
            Packages_To_Check      => Packages_To_Check,
            Test_With_Missing_With => False);
         return;

      elsif Test_With_Missing_With then
         --  We correctly parsed the project, but should finalize anyway
         Prj.Err.Finalize;
      end if;

      Override_Flags (Tree.Data.Env.Env, Create_Flags (null));

      if Project /= Empty_Node then
         Tree.Data.Root := Tree.Instance_From_Node (Project);

         --  Create the project instances, so that we can use the
         --  project_iterator (otherwise Current cannot return a project_type).
         --  These instances, for now, will have now view associated

         Create_Project_Instances (Tree, With_View => False);

         Tree.Data.Status := From_File;

         Prj.Com.Fail := null;
         Output.Cancel_Special_Output;

         if Recompute_View then
            Tree.Recompute_View (Errors => Errors);
         end if;
      end if;

   exception
      when Invalid_Project =>
         Prj.Com.Fail := null;
         Output.Cancel_Special_Output;
         raise;

      when E : others =>
         Trace (Exception_Handle, E);
         Prj.Com.Fail := null;
         Output.Cancel_Special_Output;
         raise;
   end Internal_Load;

   ----------------
   -- Reset_View --
   ----------------

   procedure Reset_View (Tree : Project_Tree'Class) is
   begin
      Tree.Data.Sources.Clear;
      Tree.Data.Directories.Clear;
      Unchecked_Free (Tree.Data.Scenario_Variables);
   end Reset_View;

   --------------------
   -- Recompute_View --
   --------------------

   procedure Recompute_View
     (Self   : in out Project_Tree;
      Errors : Projects.Error_Report := null)
   is
      procedure Add_GPS_Naming_Schemes_To_Config_File
        (Config_File  : in out Project_Node_Id;
         Project_Tree : Project_Node_Tree_Ref);
      --  Add the naming schemes defined in GPS's configuration files to the
      --  configuration file (.cgpr) used to parse the project.

      procedure On_Error is new Mark_Project_Error (Self);
      --  Any error while processing the project marks it as incomplete, and
      --  prevents direct edition of the project.

      procedure Initialize_Source_Records;
      --  Compute extra information for each source file, in particular whether
      --  it is a separate (as opposed to a body). This might require extra
      --  parsing of the source file in some cases.

      -------------------------------------------
      -- Add_GPS_Naming_Schemes_To_Config_File --
      -------------------------------------------

      procedure Add_GPS_Naming_Schemes_To_Config_File
        (Config_File  : in out Project_Node_Id;
         Project_Tree : Project_Node_Tree_Ref)
      is
         NS   : Naming_Scheme_Access := Self.Data.Env.Naming_Schemes;
         Attr : Project_Node_Id;
         pragma Unreferenced (Attr);
      begin
         if Config_File = Empty_Node then
            --  Create a dummy config file if none was found. In that case we
            --  need to provide the Ada naming scheme as well

            Trace (Me, "Creating dummy configuration file");

            Add_Default_GNAT_Naming_Scheme
              (Config_File, Project_Tree);

            --  Pretend we support shared and static libs. Since we are not
            --  trying to build anyway, this isn't dangerous, and allows
            --  loading some libraries projects which otherwise we could not
            --  load.

            Attr := Create_Attribute
              (Tree       => Project_Tree,
               Prj_Or_Pkg => Config_File,
               Name       => Get_String ("library_support"),
               Kind       => Single,
               Value      => Create_Literal_String
                 (Tree => Project_Tree,
                  Str  => Get_String ("full")));
         end if;

         while NS /= null loop
            if NS.Default_Spec_Suffix.all /= Dummy_Suffix then
               Attr := Create_Attribute
                 (Tree               => Project_Tree,
                  Prj_Or_Pkg         => Create_Package
                    (Tree    => Project_Tree,
                     Project => Config_File,
                     Pkg     => "naming"),
                  Kind               => Single,
                  Name               => Get_String ("spec_suffix"),
                  Index_Name         => Get_String (NS.Language.all),
                  Value              => Create_Literal_String
                    (Tree  => Project_Tree,
                     Str   => Get_String (NS.Default_Spec_Suffix.all)));
            end if;

            if NS.Default_Body_Suffix.all /= Dummy_Suffix then
               Attr := Create_Attribute
                 (Tree               => Project_Tree,
                  Prj_Or_Pkg         => Create_Package
                    (Tree    => Project_Tree,
                     Project => Config_File,
                     Pkg     => "naming"),
                  Kind               => Single,
                  Name               => Get_String ("body_suffix"),
                  Index_Name         => Get_String (NS.Language.all),
                  Value              => Create_Literal_String
                    (Tree  => Project_Tree,
                     Str   => Get_String (NS.Default_Body_Suffix.all)));
            end if;

            NS := NS.Next;
         end loop;
      end Add_GPS_Naming_Schemes_To_Config_File;

      -------------------------------
      -- Initialize_Source_Records --
      -------------------------------

      procedure Initialize_Source_Records is

         procedure For_Sources
           (Project : Project_Id;
            Tree    : Project_Tree_Ref;
            With_State : in out Integer);

         -----------------
         -- For_Sources --
         -----------------

         procedure For_Sources
           (Project : Project_Id;
            Tree    : Project_Tree_Ref;
            With_State : in out Integer)
         is
            pragma Unreferenced (With_State);
            Iter : Source_Iterator := For_Each_Source
                     (In_Tree => Tree, Project => Project);
            Src  : Prj.Source_Id;
         begin
            loop
               Src := Element (Iter);
               exit when Src = No_Source;

               --  ??? Calling Initialize_Source_Record computes additional
               --  information that we do not need at the moment, at the cost
               --  of a few system calls per source file. So instead we just
               --  duplicate the part that computes whether we have a separate
               --  unit.

               if False then
                  Makeutl.Initialize_Source_Record (Src);
               else
                  if Src.Language.Config.Kind = Unit_Based
                    and then Src.Kind = Impl
                    and then Makeutl.Is_Subunit (Src)
                  then
                     Src.Kind := Sep;
                  end if;
               end if;

               Next (Iter);
            end loop;
         end For_Sources;

         procedure For_Projects_Imported is new For_Every_Project_Imported
           (Integer, For_Sources);

         State : Integer := 0;
      begin
         For_Projects_Imported
           (By                 => Self.Root_Project.Data.View,
            Tree               => Self.Data.View,
            With_State         => State,
            Include_Aggregated => True,
            Imported_First     => False);
      end Initialize_Source_Records;

      View                    : Project_Id;
      Automatically_Generated : Boolean;
      Config_File_Path        : String_Access;
      Flags                   : Processing_Flags;
      Iter                    : Project_Iterator;
      Timestamp               : Time;

   begin
      Trace (Me, "Recomputing project view");
      Output.Set_Special_Output (Output.Output_Proc (Errors));

      Reset_View (Self);
      Prj.Initialize (Self.Data.View);

      --  Compute the list of scenario variables. This also ensures that
      --  the variables do exist in the environment, and therefore that
      --  we can correctly load the project.

      Compute_Scenario_Variables (Self.Data);

      Opt.Follow_Links_For_Files := not Self.Data.Env.Trusted_Mode;
      Opt.Follow_Links_For_Dirs  := not Self.Data.Env.Trusted_Mode;

      begin
         Flags := Create_Flags
           (On_Error'Unrestricted_Access, Require_Sources => False);

         --  Make sure errors are reinitialized before load
         Prj.Err.Initialize;

         Override_Flags (Self.Data.Env.Env, Flags);

         Process_Project_And_Apply_Config
           (Main_Project               => View,
            User_Project_Node          => Self.Root_Project.Data.Node,
            Config_File_Name           => "",
            Autoconf_Specified         => False,
            Project_Tree               => Self.Data.View,
            Project_Node_Tree          => Self.Data.Tree,
            Packages_To_Check          => null,
            Allow_Automatic_Generation => False,
            Automatically_Generated    => Automatically_Generated,
            Config_File_Path           => Config_File_Path,
            Env                        => Self.Data.Env.Env,
            Normalized_Hostname        => "",
            On_Load_Config             =>
              Add_GPS_Naming_Schemes_To_Config_File'Unrestricted_Access);

         Override_Flags (Self.Data.Env.Env, Create_Flags (null));

      exception
         when Invalid_Config =>
            Override_Flags (Self.Data.Env.Env, Create_Flags (null));
            --  Error message was already reported via Prj.Err
            null;
      end;

      --  Backward compatibility: load the project even if there was a fatal
      --  error. However, the view might be partial...
      --    if View = null then
      --       raise Invalid_Project;
      --    end if;

      Trace (Me, "View has been recomputed");

      --  Now that we have the view, we can create the project instances

      if View = Prj.No_Project then
         --  There was an error, but we still want to manipulate that project
         Self.Data.Root.Data.View :=
           Get_View (Self.Data.View,
                     Name => Prj.Tree.Name_Of
                       (Self.Data.Root.Data.Node, Self.Data.Tree));
      else
         Self.Data.Root.Data.View := View;
      end if;

      Create_Project_Instances (Self, With_View => True);

      Parse_Source_Files (Self);
      Initialize_Source_Records;

      --  If the timestamp have not been computed yet (ie we are loading a new
      --  project), do it now.
      --  We cannot simply use Clock here, since this returns local time,
      --  and the file timestamps will be returned in GMT, therefore we
      --  won't be able to compare.

      if Self.Data.Timestamp = GNATCOLL.Utils.No_Time
        and then Self.Data.Status = From_File
      then
         Iter := Start (Self.Root_Project);

         while Current (Iter) /= No_Project loop
            Timestamp := File_Time_Stamp (Project_Path (Current (Iter)));

            if Timestamp > Self.Data.Timestamp then
               Self.Data.Timestamp := Timestamp;
            end if;

            Next (Iter);
         end loop;
      end if;

      --  ??? Should not be needed since all errors are reported through the
      --  callback already. This avoids duplicate error messages in the console

      Prj.Err.Finalize;
      Output.Cancel_Special_Output;

   exception
      --  We can get an unexpected exception (actually Directory_Error) if the
      --  project file's path is invalid, for instance because it was
      --  modified by the user.

      when Invalid_Project =>
         Trace (Me, "Could not compute project view");
         Prj.Err.Finalize;
         Output.Cancel_Special_Output;
         raise;

      when E : others =>
         Trace (Exception_Handle, E);
         Prj.Err.Finalize;
         Output.Cancel_Special_Output;
   end Recompute_View;

   ------------------------
   -- Instance_From_Node --
   ------------------------

   function Instance_From_Node
     (Self : Project_Tree'Class;
      Node : Project_Node_Id) return Project_Type
   is
      Name : constant String :=
               Get_String (Prj.Tree.Name_Of (Node, Self.Data.Tree));
      Data : constant Project_Data_Access := Self.Data_Factory;
      P    : Project_Type;
   begin
      Data.Tree := Self.Data;
      Data.Node := Node;
      P := Project_Type'(Ada.Finalization.Controlled with Data => Data);
      Self.Data.Projects.Include (Name, P);
      return P;
   end Instance_From_Node;

   ------------------------------
   -- Create_Project_Instances --
   ------------------------------

   procedure Create_Project_Instances
     (Self : Project_Tree'Class; With_View : Boolean)
   is
      procedure Do_Project
        (Proj : Project_Id;
         Tree : Project_Tree_Ref;
         S    : in out Integer);

      procedure Do_Project2 (T : Project_Node_Tree_Ref; P : Project_Node_Id);

      ----------------
      -- Do_Project --
      ----------------

      procedure Do_Project
        (Proj : Project_Id;
         Tree : Project_Tree_Ref;
         S    : in out Integer)
      is
         pragma Unreferenced (S, Tree);
         Name : constant String := Get_String (Proj.Name);
         Iter : Project_Htables.Cursor;
         P    : Project_Type;

      begin
         --  Ignore virtual extending projects
         if Name'Length < Virtual_Prefix'Length
           or else Name (1 .. Virtual_Prefix'Length) /= Virtual_Prefix
         then
            --  The project will always exist, since we have already called
            --  Create_Project_Instances once before to create them
            Iter := Self.Data.Projects.Find (Name);
            Assert (Me, Has_Element (Iter),
                    "Create_Project_Instances must be called"
                    & " to create project_type");
            P := Element (Iter);
            Reset_View (P.Data.all);
            P.Data.View := Proj;
         end if;
      end Do_Project;

      -----------------
      -- Do_Project2 --
      -----------------

      procedure Do_Project2 (T : Project_Node_Tree_Ref; P : Project_Node_Id) is
         Name : constant String := Get_String (Prj.Tree.Name_Of (P, T));
         Proj : Project_Type;
         Iter : Project_Htables.Cursor;
         pragma Unreferenced (Proj);
      begin
         Iter := Self.Data.Projects.Find (Name);
         if not Has_Element (Iter) then
            Proj := Self.Instance_From_Node (P);
         end if;
      end Do_Project2;

      procedure For_All_Projects is new For_Every_Project_Imported
        (Integer, Do_Project);

      S : Integer := 0;
   begin
      if With_View then
         Assert (Me, Self.Data.Root.Data.View /= null,
                 "Create_Project_Instances: Project not parsed");
         For_All_Projects
           (Self.Data.Root.Data.View,
            Self.Data.View,
            S);

      else
         For_Each_Project_Node
           (Self.Data.Tree, Self.Data.Root.Data.Node,
            Do_Project2'Unrestricted_Access);
      end if;
   end Create_Project_Instances;

   ------------------------
   -- Load_Empty_Project --
   ------------------------

   procedure Load_Empty_Project
     (Self : in out Project_Tree;
      Env  : Project_Environment_Access := null;
      Name : String := "empty";
      Recompute_View : Boolean := True)
   is
      D : constant Filesystem_String :=
            Name_As_Directory (Get_Current_Dir)
            & (+Name) & Project_File_Extension;
      Node : Project_Node_Id;
   begin
      Trace (Me, "Loading empty project");
      Self.Unload;
      Reset (Self, Env);

      Node := Prj.Tree.Create_Project
        (In_Tree        => Self.Data.Tree,
         Name           => Get_String (Name),
         Full_Path      => Path_Name_Type (Get_String (+D)),
         Is_Config_File => False);

      Self.Data.Root := Self.Instance_From_Node (Node);
      Self.Data.Status := Empty;

      --  No language known for empty project

      Self.Data.Root.Set_Attribute (Languages_Attribute, (1 .. 0 => null));

      Self.Data.Root.Data.Modified := False;

      Create_Project_Instances (Self, With_View => False);

      if Recompute_View then
         Project_Tree'Class (Self).Recompute_View;
      end if;
   end Load_Empty_Project;

   ------------------------
   -- Parse_Source_Files --
   ------------------------

   procedure Parse_Source_Files (Self : in out Project_Tree) is
      procedure Register_Directory (Directory : Filesystem_String);
      --  Register Directory as belonging to Project.
      --  The parent directories are also registered.

      ------------------------
      -- Register_Directory --
      ------------------------

      procedure Register_Directory (Directory : Filesystem_String) is
         Dir  : constant Filesystem_String := Name_As_Directory (Directory);
         Last : Integer := Dir'Last - 1;
         Curs : Directory_Statuses.Cursor;
      begin
         Self.Data.Directories.Include (Dir, Direct);

         loop
            while Last >= Dir'First
              and then Dir (Last) /= Directory_Separator
              and then Dir (Last) /= '/'
            loop
               Last := Last - 1;
            end loop;

            Last := Last - 1;

            exit when Last <= Dir'First;

            --  Register the name with a trailing directory separator

            Curs := Self.Data.Directories.Find (Dir (Dir'First .. Last + 1));
            if not Has_Element (Curs) or else Element (Curs) /= Direct then
               Self.Data.Directories.Include
                 (Dir (Dir'First .. Last + 1), As_Parent);
            end if;
         end loop;
      end Register_Directory;

      use Virtual_File_List;

      Gnatls           : constant String :=
                           Self.Root_Project.Attribute_Value
                             (Gnatlist_Attribute);
      Iter             : Project_Iterator;
      Sources          : String_List_Id;
      P                : Project_Type;
      Source_Iter      : Source_Iterator;
      Source           : Source_Id;
      Source_File_List : Virtual_File_List.List;

   begin
      Trace (Me, "Parse source files");

      Iter := Self.Root_Project.Start (Recursive => True);

      loop
         P := Current (Iter);
         exit when P = No_Project;

         declare
            Ls : constant String := P.Attribute_Value (Gnatlist_Attribute);
         begin
            if Ls /= "" and then Ls /= Gnatls then
               --  We do not want to mark the project as incomplete for this
               --  warning, so we do not need to pass an actual Error_Handler
               Prj.Err.Error_Msg
                 (Flags => Create_Flags (null),
                  Msg   =>
                   "?the project attribute IDE.gnatlist doesn't have"
                  & " the same value as in the root project."
                  & " The value """ & Gnatls & """ will be used",
                  Project => Get_View (P));
            end if;
         end;

         --  Reset the list of source files for this project. We must not
         --  Free it, since it is now stored in the previous project's instance

         Source_File_List := Virtual_File_List.Empty_List;

         --  Add the directories

         Sources := Get_View (P).Source_Dirs;
         while Sources /= Nil_String loop
            Register_Directory
              (+Get_String (String_Elements (Self.Data)(Sources).Value));
            Sources := String_Elements (Self.Data)(Sources).Next;
         end loop;

         Register_Directory (+Get_String (Get_View (P).Object_Directory.Name));
         Register_Directory (+Get_String (Get_View (P).Exec_Directory.Name));

         --  Add the sources that are already in the project.
         --  Convert the names to UTF8 for proper handling in GPS

         Source_Iter := For_Each_Source (Self.Data.View, Get_View (P));
         loop
            Source := Element (Source_Iter);
            exit when Source = No_Source;

            --  Do not consider sources that are excluded

            if not Source.Locally_Removed then

               --  Get the absolute path name for this source
               Get_Name_String (Source.Path.Display_Name);

               declare
                  File : constant Virtual_File :=
                           Create (+Name_Buffer (1 .. Name_Len));
               begin
                  Self.Data.Sources.Include
                    (Base_Name (File),
                     (P, File, Source.Language.Name, Source));

                  if Source.Object /= Namet.No_File then
                     declare
                        Base : constant Filesystem_String :=
                          Base_Name
                            (Filesystem_String
                               (Get_Name_String (Source.Object)),
                                ".o");
                     begin
                        if Source.Index = 0 then
                           Self.Data.Objects_Basename.Include
                             (Base, (P, File, Source.Language.Name, Source));
                        else
                           Self.Data.Objects_Basename.Include
                             (Base & "~"
                              & (+Image
                                    (Integer (Source.Index),
                                     Min_Width => 0)),
                              (P, File, Source.Language.Name, Source));
                        end if;
                     end;
                  end if;

                  --  The project manager duplicates files that contain several
                  --  units. Only add them once in the project sources
                  --  (and thus only when the Index is 0 (single unit) or 1
                  --  (first of multiple units).
                  --  For source-based languages, we allow duplicate sources

                  if Source.Unit = null or else Source.Index <= 1 then
                     Prepend (Source_File_List, File);
                  end if;
               end;
            end if;

            Next (Source_Iter);
         end loop;

         --  Register the sources in our own caches

         declare
            Count   : constant Ada.Containers.Count_Type :=
                        Virtual_File_List.Length (Source_File_List);
            Files   : constant File_Array_Access :=
                        new File_Array (1 .. Natural (Count));
            Current : Virtual_File_List.Cursor := First (Source_File_List);
            J       : Natural := Files'First;
         begin
            while Has_Element (Current) loop
               --  ??? Create new virtual files to work around compiler bug.
               --  The ideal would have been to write:
               --     Files (J) := Element (Current)
               --  in order to avoid memory reallocations.
               Files (J) := Create (Element (Current).Full_Name);
               Next (Current);
               J := J + 1;
            end loop;

            Unchecked_Free (P.Data.Files);
            P.Data.Files := Files;
         end;

         Next (Iter);
      end loop;
   end Parse_Source_Files;

   ------------
   -- Unload --
   ------------

   procedure Unload (Self : in out Project_Tree) is
      Iter : Project_Htables.Cursor;
      Data : Project_Data_Access;

   begin
      if Self.Data = null then
         return;
      end if;

      Iter := Self.Data.Projects.First;

      --  Since we are going to free the tree, removing any reference to it in
      --  the projects that the user might keep around

      while Has_Element (Iter) loop
         Data := Element (Iter).Data;
         Data.Tree := null;
         Data.View := null;
         Data.Node := Empty_Node;
         Next (Iter);
      end loop;

      --  We should not reset the environment variables, which might have
      --  been set by the user already.
      --  Prj.Ext.Reset (Registry.Data.Tree);

      if Self.Data.View /= null then
         Reset (Self.Data.View);
      end if;

      Prj.Tree.Tree_Private_Part.Projects_Htable.Reset
        (Self.Data.Tree.Projects_HT);
      Sinput.P.Clear_Source_File_Table;
      Sinput.P.Reset_First;

      --  Reset the scenario variables.
      --  The issue is that a given variable might currently have a value, and
      --  then be used in another project where that value is now illegal.
      --  Do not reset if we have an empty project, since otherwise we lose the
      --  values set from the command line
      --  ??? Don't reset after all, this is too tricky to get right, and might
      --  be plain wrong in fact.

--        if Self.Data.Status /= Empty then
--           Prj.Ext.Reset (Self.Data.Tree);
--        end if;

      Reset_View (Self);

      --  Free all projects. This will decrease the refcounting for their data
      --  and possibly free the memory

      Self.Data.Projects.Clear;

      --  Do not reset the tree node, since it also contains the environment
      --  variables, which we want to preserve in case the user has changed
      --  them before loading the project.

      Free (Self.Data.View);
   end Unload;

   -----------------
   -- Is_Editable --
   -----------------

   function Is_Editable (Project : Project_Type) return Boolean is
   begin
      return not Project.Data.Uses_Variables
        and then Project.Data.View_Is_Complete;
   end Is_Editable;

   --------------
   -- Finalize --
   --------------

   procedure Finalize is
   begin
      Namet.Finalize;
      Atree.Atree_Private_Part.Nodes.Free;
   end Finalize;

   ---------
   -- Put --
   ---------

   procedure Put (Self : in out Pretty_Printer; C : Character) is
      pragma Unreferenced (Self);
   begin
      Ada.Text_IO.Put (C);
   end Put;

   ---------
   -- Put --
   ---------

   procedure Put (Self : in out Pretty_Printer; S : String) is
   begin
      for C in S'Range loop
         Put (Pretty_Printer'Class (Self), S (C));
      end loop;
   end Put;

   --------------
   -- New_Line --
   --------------

   procedure New_Line (Self : in out Pretty_Printer) is
   begin
      Put (Pretty_Printer'Class (Self), ASCII.LF);
   end New_Line;

   ---------
   -- Put --
   ---------

   procedure Put
     (Self                 : in out Pretty_Printer;
      Project              : Project_Type'Class;
      Increment            : Positive              := 3;
      Eliminate_Empty_Case_Constructions : Boolean := False)
   is
      procedure W_Char (C : Character);
      procedure W_Eol;
      procedure W_Str  (S : String);

      ------------
      -- W_Char --
      ------------

      procedure W_Char (C : Character) is
      begin
         Put (Pretty_Printer'Class (Self), C);
      end W_Char;

      -----------
      -- W_Eol --
      -----------

      procedure W_Eol is
      begin
         New_Line (Pretty_Printer'Class (Self));
      end W_Eol;

      -----------
      -- W_Str --
      -----------

      procedure W_Str (S : String) is
      begin
         Put (Pretty_Printer'Class (Self), S);
      end W_Str;

   begin
      Prj.PP.Pretty_Print
        (Project                            => Project.Data.Node,
         In_Tree                            => Project.Data.Tree.Tree,
         Increment                          => Increment,
         Eliminate_Empty_Case_Constructions =>
           Eliminate_Empty_Case_Constructions,
         Minimize_Empty_Lines               => False,
         W_Char                             => W_Char'Unrestricted_Access,
         W_Eol                              => W_Eol'Unrestricted_Access,
         W_Str                              => W_Str'Unrestricted_Access,
         Backward_Compatibility             => False,
         Id                                 => Project.Data.View);
   end Put;

   ----------
   -- Node --
   ----------

   function Node
     (Project : Project_Type'Class) return Prj.Tree.Project_Node_Id is
   begin
      return Project.Data.Node;
   end Node;

   ----------
   -- Tree --
   ----------

   function Tree
     (Data : Project_Tree_Data_Access) return Prj.Tree.Project_Node_Tree_Ref is
   begin
      return Data.Tree;
   end Tree;

   -------------------
   -- Set_Attribute --
   -------------------

   procedure Set_Attribute
     (Self      : Project_Type;
      Attribute : Attribute_Pkg_List;
      Values    : GNAT.Strings.String_List;
      Scenario  : Scenario_Variable_Array := All_Scenarios;
      Index     : String := "";
      Prepend   : Boolean := False) is
   begin
      GNATCOLL.Projects.Normalize.Set_Attribute
        (Self.Data.Tree, Self, Attribute, Values, Scenario, Index, Prepend);
   end Set_Attribute;

   procedure Set_Attribute
     (Self      : Project_Type;
      Attribute : Attribute_Pkg_String;
      Value     : String;
      Scenario  : Scenario_Variable_Array := All_Scenarios;
      Index     : String := "";
      At_Index  : Natural := 0) is
   begin
      GNATCOLL.Projects.Normalize.Set_Attribute
        (Self.Data.Tree, Self, Attribute, Value, Scenario, Index,
         At_Index);
   end Set_Attribute;

   ----------------------
   -- Delete_Attribute --
   ----------------------

   procedure Delete_Attribute
     (Self      : Project_Type;
      Attribute : Attribute_Pkg_String;
      Scenario  : Scenario_Variable_Array := All_Scenarios;
      Index     : String := "") is
   begin
      GNATCOLL.Projects.Normalize.Delete_Attribute
        (Self.Data.Tree, Self, String (Attribute), Scenario, Index);
   end Delete_Attribute;

   procedure Delete_Attribute
     (Self      : Project_Type;
      Attribute : Attribute_Pkg_List;
      Scenario  : Scenario_Variable_Array := All_Scenarios;
      Index     : String := "") is
   begin
      GNATCOLL.Projects.Normalize.Delete_Attribute
        (Self.Data.Tree, Self, String (Attribute), Scenario, Index);
   end Delete_Attribute;

   ---------------------
   -- Rename_And_Move --
   ---------------------

   procedure Rename_And_Move
     (Self      : Project_Type;
      New_Name  : String;
      Directory : GNATCOLL.VFS.Virtual_File;
      Errors    : Error_Report := null) is
   begin
      GNATCOLL.Projects.Normalize.Rename_And_Move
        (Self.Data.Tree, Self, New_Name, Directory, Errors);

      Self.Data.Tree.Projects.Delete  (Self.Name);
      Self.Data.Tree.Projects.Include (New_Name, Self);

      if Self.Data.View /= Prj.No_Project then
         Self.Data.View.Display_Name := Get_String (New_Name);
      end if;

      --  This is no longer the default project, since it was
      --  renamed. Otherwise, Project_Path would still return "" when saving
      --  the default project.

      Self.Data.Tree.Status := From_File;

      Reset_All_Caches (Self.Data.Tree);
   end Rename_And_Move;

   ----------------------------
   -- Register_New_Attribute --
   ----------------------------

   function Register_New_Attribute
     (Name                 : String;
      Pkg                  : String;
      Is_List              : Boolean := False;
      Indexed              : Boolean := False;
      Case_Sensitive_Index : Boolean := False) return String
   is
      Pkg_Id    : Package_Node_Id := Empty_Package;
      Attr_Id   : Attribute_Node_Id;
      Attr_Kind : Defined_Attribute_Kind;
      Var_Kind  : Defined_Variable_Kind;
   begin
      --  Need to make sure the predefined packages are already declared, or
      --  the new one will be discarded.

      Prj.Attr.Initialize;

      if Pkg /= "" then
         Pkg_Id := Package_Node_Id_Of (Get_String (Pkg));
         if Pkg_Id = Empty_Package then
            Trace (Me, "Register_New_Package (" & Pkg & ")");
            Register_New_Package (Name  => Pkg, Id => Pkg_Id);
            if Pkg_Id = Empty_Package
              or else Pkg_Id = Unknown_Package
            then
               Trace (Me, "Error registering new package");
            end if;
         end if;
      end if;

      if Pkg_Id = Empty_Package then
         Attr_Id := Attribute_Node_Id_Of
           (Name        => Get_String (Name),
            Starting_At => Prj.Attr.Attribute_First);
      else
         Attr_Id := Attribute_Node_Id_Of
           (Name        => Get_String (Name),
            Starting_At => First_Attribute_Of (Pkg_Id));
      end if;

      if Is_List then
         Var_Kind := Prj.List;
      else
         Var_Kind := Prj.Single;
      end if;

      if Indexed then
         if Case_Sensitive_Index then
            Attr_Kind := Prj.Attr.Associative_Array;
         else
            Attr_Kind := Prj.Attr.Case_Insensitive_Associative_Array;
         end if;

         --  Priority is given to the registered type
         if Attr_Id /= Empty_Attribute then
            Attr_Kind := Attribute_Kind_Of (Attr_Id);
            if Attr_Kind = Attribute_Kind'(Single) then
               Attr_Kind := Prj.Attr.Associative_Array;
            end if;
         end if;
      else
         Attr_Kind := Attribute_Kind'(Single);
      end if;

      if Attr_Id = Empty_Attribute then
         if Pkg = "" then
            return "Project attributes cannot be added at the top level of"
              & " project files, only in packages";

         else
            if Active (Me) then
               Trace (Me, "Register_New_Attribute (" & Name
                      & ", " & Pkg & ", " & Attr_Kind'Img & ", "
                      & Var_Kind'Img & ")");
            end if;

            Register_New_Attribute
              (Name               => Name,
               In_Package         => Pkg_Id,
               Attr_Kind          => Attr_Kind,
               Var_Kind           => Var_Kind,
               Index_Is_File_Name => False,
               Opt_Index          => False);
         end if;

      else
         if Attribute_Kind_Of (Attr_Id) /= Attr_Kind
           or else Variable_Kind_Of (Attr_Id) /= Var_Kind
         then
            return Name
              & ": attributes was already defined but with a"
              & " different type";
         end if;
      end if;

      return "";
   end Register_New_Attribute;

   ----------
   -- Save --
   ----------

   function Save
     (Project : Project_Type;
      Force   : Boolean := False;
      Errors  : Error_Report := null) return Boolean
   is
      File : Ada.Text_IO.File_Type;

      type File_Pretty_Printer is new Pretty_Printer with null record;
      overriding procedure Put
        (Self : in out File_Pretty_Printer; C : Character);
      overriding procedure Put (Self : in out File_Pretty_Printer; S : String);

      ---------
      -- Put --
      ---------

      overriding procedure Put
        (Self : in out File_Pretty_Printer; C : Character)
      is
         pragma Unreferenced (Self);
      begin
         Put (File, C);
      end Put;

      overriding procedure Put
        (Self : in out File_Pretty_Printer; S : String)
      is
         pragma Unreferenced (Self);
      begin
         Put (File, S);
      end Put;

      PP : File_Pretty_Printer;

   begin
      if not Is_Regular_File (Project.Project_Path)
        or else Project.Data.Modified
        or else Force
      then
         if Is_Regular_File (Project_Path (Project))
           and then not Is_Writable (Project_Path (Project))
         then
            if Errors /= null then
               Errors
                 ("The file " & Display_Full_Name (Project_Path (Project))
                  & " is not writable. Project not saved");
            end if;
            Trace (Me, "Project file not writable: "
                   & Project_Path (Project).Display_Full_Name);
            return False;
         end if;

         declare
            Filename : constant Virtual_File := Project_Path (Project);
            Dirname  : Virtual_File renames Dir (Filename);
         begin
            Trace (Me, "Save_Project: Creating new file "
                   & Filename.Display_Full_Name);

            begin
               Ada.Directories.Create_Path (Dirname.Display_Full_Name);
            exception
               when Ada.Directories.Name_Error | Ada.Directories.Use_Error =>
                  Trace (Me, "Couldn't create directory " &
                         Dirname.Display_Full_Name);

                  if Errors /= null then
                     Errors
                       ("Couldn't create directory " &
                        Dirname.Display_Full_Name);
                  end if;

                  return False;
            end;

            Normalize_Cases (Project.Data.Tree.Tree, Project);

            Create (File, Mode => Out_File, Name => +Full_Name (Filename));
            PP.Put (Project => Project);
            Close (File);

            Project.Data.Modified := False;
            Project.Data.Tree.Status := From_File;
            return True;

         exception
            when Ada.Text_IO.Name_Error =>
               Trace (Me, "Couldn't create " & Filename.Display_Full_Name);

               if Errors /= null then
                  Errors
                    ("Couldn't create file " & Filename.Display_Full_Name);
               end if;

               return False;
         end;
      end if;
      return False;
   end Save;

   --------------
   -- Modified --
   --------------

   function Modified
     (Project   : Project_Type;
      Recursive : Boolean := False) return Boolean
   is
      Iter : Project_Iterator := Start (Project, Recursive);
      P    : Project_Type;
   begin
      loop
         P := Current (Iter);
         exit when P = GNATCOLL.Projects.No_Project;

         if P.Data.Modified then
            return True;
         end if;
         Next (Iter);
      end loop;

      return False;
   end Modified;

   ------------------
   -- Set_Modified --
   ------------------

   procedure Set_Modified (Project : Project_Type; Modified : Boolean) is
   begin
      Project.Data.Modified := Modified;
   end Set_Modified;

   -----------------------------
   -- Remove_Imported_Project --
   -----------------------------

   procedure Remove_Imported_Project
     (Project          : Project_Type;
      Imported_Project : Project_Type)
   is
      Tree        : constant Project_Node_Tree_Ref := Project.Data.Tree.Tree;
      With_Clause : Project_Node_Id :=
                      First_With_Clause_Of (Project.Node, Tree);
      Next        : Project_Node_Id;
   begin
      --  ??? When the project is no longer found in the hierarchy, it should
      --  also be removed from the htable in Prj.Tree, so that another
      --  project by that name can be loaded.

      if With_Clause /= Empty_Node
        and then Prj.Tree.Name_Of (With_Clause, Tree) =
        Prj.Tree.Name_Of (Imported_Project.Node, Tree)
      then
         Set_First_With_Clause_Of
           (Project.Node, Tree, Next_With_Clause_Of (With_Clause, Tree));
      else
         loop
            Next := Next_With_Clause_Of (With_Clause, Tree);
            exit when Next = Empty_Node;

            if Prj.Tree.Name_Of (Next, Tree) =
              Prj.Tree.Name_Of (Imported_Project.Node, Tree)
            then
               Set_Next_With_Clause_Of
                 (With_Clause, Tree, Next_With_Clause_Of (Next, Tree));
            end if;

            With_Clause := Next;
         end loop;
      end if;

      Project.Data.Modified := True;

      --  Need to reset all the caches, since the caches contain the indirect
      --  dependencies as well.
      Reset_All_Caches (Project.Data.Tree);
   end Remove_Imported_Project;

   ----------------------
   -- Reset_All_Caches --
   ----------------------

   procedure Reset_All_Caches (Tree : Project_Tree_Data_Access) is
      Cursor : Project_Htables.Cursor := Tree.Projects.First;
   begin
      while Has_Element (Cursor) loop
         Unchecked_Free (Element (Cursor).Data.Imported_Projects);
         Unchecked_Free (Element (Cursor).Data.Importing_Projects);
         Next (Cursor);
      end loop;
   end Reset_All_Caches;

   --------------------------
   -- Add_Imported_Project --
   --------------------------

   function Add_Imported_Project
     (Tree                      : Project_Tree;
      Project                   : Project_Type'Class;
      Imported_Project_Location : GNATCOLL.VFS.Virtual_File;
      Packages_To_Check         : GNAT.Strings.String_List_Access := No_Packs;
      Errors                    : Error_Report := null;
      Use_Relative_Path         : Boolean := True;
      Use_Base_Name             : Boolean := False;
      Limited_With              : Boolean := False)
      return Import_Project_Error
   is
      Tree_Node : constant Project_Node_Tree_Ref := Project.Data.Tree.Tree;
      use Prj.Tree.Tree_Private_Part;

      procedure Fail (S : String);

      ----------
      -- Fail --
      ----------

      procedure Fail (S : String) is
      begin
         if Errors /= null then
            Errors (S);
         end if;
      end Fail;

      Basename         : constant Filesystem_String :=
                           Base_Name
                             (Imported_Project_Location,
                              Project_File_Extension);
      Imported_Project : Project_Node_Id := Empty_Node;
      Dep_ID           : Name_Id;
      Dep_Name         : Prj.Tree.Tree_Private_Part.Project_Name_And_Node;
      Error            : Import_Project_Error;

   begin
      Output.Set_Special_Output (Fail'Unrestricted_Access);
      Prj.Com.Fail := Fail'Unrestricted_Access;

      Dep_ID := Get_String (+Basename);

      Dep_Name := Tree_Private_Part.Projects_Htable.Get
        (Tree_Node.Projects_HT, Dep_ID);

      if Dep_Name /= No_Project_Name_And_Node then
         --  ??? We used to compare on the build server, but that might not be
         --  necessary (and we do not have access to this information in
         --  GNATCOLL in any case).
         if not File_Equal
           (Format_Pathname
              (+Get_String (Path_Name_Of (Dep_Name.Node, Tree_Node))),
            Imported_Project_Location.Full_Name,
            Local_Host)
         then
            Fail
              ("A different project with the same name"
               & " already exists in the project tree.");
            Output.Cancel_Special_Output;
            Prj.Com.Fail := null;
            return Project_Already_Exists;
         else
            Imported_Project := Dep_Name.Node;
         end if;

      else
         Override_Flags (Tree.Data.Env.Env, Create_Flags (null, False));

         Prj.Part.Parse
           (Tree_Node, Imported_Project,
            +Full_Name (Imported_Project_Location),
            Packages_To_Check      => Packages_To_Check,
            Is_Config_File         => False,
            Current_Directory      => Get_Current_Dir,
            Env                    => Tree.Data.Env.Env);

         Prj.Err.Finalize;
      end if;

      if Imported_Project = Empty_Node then
         Trace (Me, "Add_Imported_Project: imported project not found ("
                & Imported_Project_Location.Display_Full_Name & ")");
         Output.Cancel_Special_Output;
         Prj.Com.Fail := null;
         return Imported_Project_Not_Found;
      end if;

      Compute_Importing_Projects (Project);
      Error := Add_Imported_Project
        (Tree                      => Project.Data.Tree,
         Project                   => Project,
         Imported_Project          =>
           Tree.Instance_From_Node (Imported_Project),
         Errors                    => Errors,
         Use_Relative_Path         => Use_Relative_Path,
         Use_Base_Name             => Use_Base_Name,
         Limited_With              => Limited_With);

      if Error = Success then
         Create_Project_Instances (Tree, With_View => False);
      end if;

      return Error;
   end Add_Imported_Project;

   --------------------------
   -- Add_Imported_Project --
   --------------------------

   function Add_Imported_Project
     (Project           : Project_Type;
      Imported_Project  : Project_Type;
      Errors            : Error_Report := null;
      Use_Relative_Path : Boolean := True;
      Use_Base_Name     : Boolean := False;
      Limited_With      : Boolean := False) return Import_Project_Error is
   begin
      Compute_Importing_Projects (Project);

      return GNATCOLL.Projects.Normalize.Add_Imported_Project
        (Tree                      => Project.Data.Tree,
         Project                   => Project,
         Imported_Project          => Imported_Project,
         Errors                    => Errors,
         Use_Relative_Path         => Use_Relative_Path,
         Use_Base_Name             => Use_Base_Name,
         Limited_With              => Limited_With);

      --  No need for Create_Project_Instances in this version, since the
      --  imported_project was already in memory.
   end Add_Imported_Project;

   ------------------------------
   -- Delete_Scenario_Variable --
   ------------------------------

   procedure Delete_Scenario_Variable
     (Tree                     : Project_Tree'Class;
      External_Name            : String;
      Keep_Choice              : String;
      Delete_Direct_References : Boolean := True) is
   begin
      if not Tree.Root_Project.Is_Editable then
         Trace (Me, "Project is not editable");
         return;
      end if;

      GNATCOLL.Projects.Normalize.Delete_Scenario_Variable
        (Tree.Data, Tree.Root_Project,
         External_Name, Keep_Choice, Delete_Direct_References);

      --  Mark all projects in the hierarchy as modified, since they are
      --  potentially all impacted.

      declare
         Cursor : Project_Htables.Cursor := Tree.Data.Projects.First;
      begin
         while Has_Element (Cursor) loop
            Element (Cursor).Set_Modified (True);
            Next (Cursor);
         end loop;
      end;
   end Delete_Scenario_Variable;

   -----------------
   -- Rename_Path --
   -----------------

   function Rename_Path
     (Self               : Project_Type;
      Old_Path           : GNATCOLL.VFS.Virtual_File;
      New_Path           : GNATCOLL.VFS.Virtual_File;
      Use_Relative_Paths : Boolean) return Boolean
   is
   begin
      return GNATCOLL.Projects.Normalize.Rename_Path
        (Self.Data.Tree, Self, Old_Path, New_Path, Use_Relative_Paths);
   end Rename_Path;

   --------------------
   -- Create_Project --
   --------------------

   function Create_Project
     (Tree : Project_Tree'Class;
      Name : String;
      Path : GNATCOLL.VFS.Virtual_File) return Project_Type
   is
      D       : constant Filesystem_String :=
                  Name_As_Directory (Path.Full_Name)
                  & (+Translate (To_Lower (Name), To_Mapping (".", "-")))
                  & GNATCOLL.Projects.Project_File_Extension;
      Project : constant Project_Node_Id :=
                  Prj.Tree.Create_Project
                    (In_Tree        => Tree.Data.Tree,
                     Name           => Get_String (Name),
                     Full_Path      => Path_Name_Type (Get_String (+D)),
                     Is_Config_File => False);
      P       : Project_Type;
   begin
      P := Tree.Instance_From_Node (Project);
      P.Set_Modified (True);
      return P;
   end Create_Project;

   --------------------------
   -- Set_Extended_Project --
   --------------------------

   procedure Set_Extended_Project
     (Self               : GNATCOLL.Projects.Project_Type;
      Extended           : GNATCOLL.Projects.Project_Type;
      Extend_All         : Boolean := False;
      Use_Relative_Paths : Boolean := False)
   is
   begin
      if Use_Relative_Paths then
         declare
            Path : constant Filesystem_String :=
                     Relative_Path (Extended.Project_Path,
                                    Self.Project_Path);
         begin
            Set_Extended_Project_Path_Of
              (Self.Data.Node,
               Self.Data.Tree.Tree,
               To => Path_Name_Type (Get_String (+Path)));
         end;

      else
         Set_Extended_Project_Path_Of
           (Self.Data.Node,
            Self.Data.Tree.Tree,
            To => Path_Name_Type
              (Get_String (+Extended.Project_Path.Full_Name)));
      end if;

      Set_Extended_Project_Of
        (Project_Declaration_Of (Self.Data.Node, Self.Data.Tree.Tree),
         Self.Data.Tree.Tree,
         To => Extended.Node);

      if Extend_All then
         Set_Is_Extending_All (Self.Data.Node, Self.Data.Tree.Tree);
      end if;
   end Set_Extended_Project;

   ------------------------------
   -- Create_Scenario_Variable --
   ------------------------------

   function Create_Scenario_Variable
     (Project       : Project_Type;
      Name          : String;
      Type_Name     : String;
      External_Name : String) return Scenario_Variable
   is
      Tree_Node : constant Project_Node_Tree_Ref := Project.Data.Tree.Tree;
      Typ, Var  : Project_Node_Id;
   begin
      if not Project.Is_Editable then
         Trace (Me, "Project is not editable");
         return GNATCOLL.Projects.No_Variable;
      end if;

      GNATCOLL.Projects.Normalize.Normalize (Project.Data.Tree, Project);
      Typ := Create_Type (Tree_Node, Project.Data.Node, Type_Name);
      Var := Create_Typed_Variable
        (Tree_Node, Project.Data.Node, Name, Typ,
         Add_Before_First_Case_Or_Pkg => True);
      Set_Value_As_External (Tree_Node, Var, External_Name);

      Project.Set_Modified (True);

      Unchecked_Free (Project.Data.Tree.Scenario_Variables);

      return (Name        => Get_String (External_Name),
              Default     => No_Name,
              Value       => No_Name,
              String_Type => Typ);
   end Create_Scenario_Variable;

   --------------------------
   -- Change_External_Name --
   --------------------------

   procedure Change_External_Name
     (Tree     : Project_Tree'Class;
      Variable : in out Scenario_Variable;
      New_Name : String)
   is
      Tree_Node : constant Project_Node_Tree_Ref := Tree.Data.Tree;

      procedure Callback (Project, Parent, Node, Choice : Project_Node_Id);
      --  Called for each mtching node for the env. variable

      --------------
      -- Callback --
      --------------

      procedure Callback (Project, Parent, Node, Choice : Project_Node_Id) is
         pragma Unreferenced (Project, Parent, Choice);
      begin
         if Kind_Of (Node, Tree_Node) = N_External_Value then
            Set_String_Value_Of
              (External_Reference_Of (Node, Tree_Node), Tree_Node,
               Get_String (New_Name));
         end if;
      end Callback;

      Ext_Ref : constant Name_Id := Get_String (External_Name (Variable));
   begin
      if not Tree.Root_Project.Is_Editable then
         Trace (Me, "Project is not editable");
         return;
      end if;

      GNATCOLL.Projects.Normalize.Normalize (Tree.Data, Tree.Root_Project);
      For_Each_Environment_Variable
        (Tree.Data.Tree,
         Tree.Root_Project,
         Ext_Ref, No_Name, Callback'Unrestricted_Access);

      Tree.Root_Project.Set_Modified (True);

      --  Create the new variable, to avoid errors when computing the view of
      --  the project.
      Variable.Name := Get_String (New_Name);

      Tree.Change_Environment ((1 => Variable));
   end Change_External_Name;

   -----------------------
   -- Set_Default_Value --
   -----------------------

   procedure Set_Default_Value
     (Tree          : Project_Tree'Class;
      External_Name : String;
      Default       : String)
   is
      Tree_Node : constant Project_Node_Tree_Ref := Tree.Data.Tree;

      procedure Callback (Project, Parent, Node, Choice : Project_Node_Id);
      --  Called for each mtching node for the env. variable

      --------------
      -- Callback --
      --------------

      procedure Callback (Project, Parent, Node, Choice : Project_Node_Id) is
         pragma Unreferenced (Project, Parent, Choice);
      begin
         if Kind_Of (Node, Tree_Node) = N_Typed_Variable_Declaration then
            Set_External_Default_Of
              (Current_Term
                 (First_Term (Expression_Of (Node, Tree_Node), Tree_Node),
                  Tree_Node),
               Tree_Node,
               Enclose_In_Expression
                 (Create_Literal_String (Get_String (Default), Tree_Node),
                  Tree_Node));
         end if;
      end Callback;

   begin
      if not Tree.Root_Project.Is_Editable then
         Trace (Me, "Project is not editable");
         return;
      end if;

      For_Each_Environment_Variable
        (Tree.Data.Tree, Tree.Root_Project,
         Get_String (External_Name), No_Name,
         Callback'Unrestricted_Access);
      Tree.Root_Project.Set_Modified (True);
   end Set_Default_Value;

   ------------------
   -- Rename_Value --
   ------------------

   procedure Rename_Value
     (Tree          : Project_Tree'Class;
      External_Name : String;
      Old_Value     : String;
      New_Value     : String)
   is
      Tree_N : constant Project_Node_Tree_Ref := Tree.Data.Tree;
      Old_V  : constant Name_Id := Get_String (Old_Value);
      New_V  : constant Name_Id := Get_String (New_Value);
      N      : constant Name_Id := Get_String (External_Name);

      procedure Callback (Project, Parent, Node, Choice : Project_Node_Id);
      --  Called for each mtching node for the env. variable

      --------------
      -- Callback --
      --------------

      procedure Callback (Project, Parent, Node, Choice : Project_Node_Id) is
         pragma Unreferenced (Project, Parent);
         C : Project_Node_Id;
      begin
         case Kind_Of (Node, Tree_N) is
            when N_External_Value =>
               if External_Default_Of (Node, Tree_N) /= Empty_Node
                 and then Expression_As_String
                   (Tree_N, External_Default_Of (Node, Tree_N)) = Old_V
               then
                  if Kind_Of (External_Default_Of (Node, Tree_N), Tree_N) =
                    N_Literal_String
                  then
                     Set_String_Value_Of
                       (External_Default_Of (Node, Tree_N), Tree_N, New_V);
                  else
                     Set_External_Default_Of
                       (Node, Tree_N, Create_Literal_String (New_V, Tree_N));
                  end if;
               end if;

            when N_String_Type_Declaration =>
               C := First_Literal_String (Node, Tree_N);
               while C /= Empty_Node loop
                  if String_Value_Of (C, Tree_N) = Old_V then
                     Set_String_Value_Of (C, Tree_N, New_V);
                     exit;
                  end if;
                  C := Next_Literal_String (C, Tree_N);
               end loop;

            when N_Case_Item =>
               Set_String_Value_Of (Choice, Tree_N, New_V);

            when others =>
               null;
         end case;
      end Callback;

   begin
      if not Tree.Root_Project.Is_Editable then
         Trace (Me, "Project is not editable");
         return;
      end if;

      GNATCOLL.Projects.Normalize.Normalize (Tree.Data, Tree.Root_Project);
      For_Each_Environment_Variable
        (Tree.Data.Tree, Tree.Root_Project,
         N, Old_V, Callback'Unrestricted_Access);

      if Prj.Ext.Value_Of (Tree.Data.Env.Env.External, N) /= No_Name
        and then Prj.Ext.Value_Of (Tree.Data.Env.Env.External, N) = Old_V
      then
         Prj.Ext.Add (Tree.Data.Env.Env.External, External_Name, New_Value,
                      Prj.Ext.From_Command_Line);
      end if;

      Tree.Root_Project.Set_Modified (True);
   end Rename_Value;

   ------------------
   -- Remove_Value --
   ------------------

   procedure Remove_Value
     (Tree          : Project_Tree'Class;
      External_Name : String;
      Value         : String)
   is
      Tree_N          : constant Project_Node_Tree_Ref := Tree.Data.Tree;
      Delete_Variable : exception;
      Type_Decl       : Project_Node_Id := Empty_Node;
      V_Name          : constant Name_Id := Get_String (Value);
      Ext_Var         : constant Name_Id := Get_String (External_Name);

      procedure Callback (Project, Parent, Node, Choice : Project_Node_Id);
      --  Called for each matching node for the env. variable

      --------------
      -- Callback --
      --------------

      procedure Callback (Project, Parent, Node, Choice : Project_Node_Id) is
         pragma Unreferenced (Project, Choice);
         C, C2 : Project_Node_Id;
      begin
         case Kind_Of (Node, Tree_N) is
            when N_String_Type_Declaration =>
               Type_Decl := Node;

               C := First_Literal_String (Node, Tree_N);

               if Next_Literal_String (C, Tree_N) = Empty_Node then
                  raise Delete_Variable;
               end if;

               if String_Value_Of (C, Tree_N) = V_Name then
                  Set_First_Literal_String
                    (Node, Tree_N, Next_Literal_String (C, Tree_N));
                  return;
               end if;

               loop
                  C2 := Next_Literal_String (C, Tree_N);
                  exit when C2 = Empty_Node;

                  if String_Value_Of (C2, Tree_N) = V_Name then
                     Set_Next_Literal_String
                       (C, Tree_N, Next_Literal_String (C2, Tree_N));
                     exit;
                  end if;
                  C := C2;
               end loop;

            when N_External_Value =>
               if External_Default_Of (Node, Tree_N) /= Empty_Node
                 and then String_Value_Of
                   (External_Default_Of (Node, Tree_N), Tree_N) = V_Name
               then
                  Set_External_Default_Of (Node, Tree_N, Empty_Node);
               end if;

            when N_Case_Item =>
               C := First_Case_Item_Of
                 (Current_Item_Node (Parent, Tree_N), Tree_N);
               if C = Node then
                  Set_First_Case_Item_Of
                    (Current_Item_Node (Parent, Tree_N), Tree_N,
                     Next_Case_Item (C, Tree_N));
                  return;
               end if;

               loop
                  C2 := Next_Case_Item (C, Tree_N);
                  exit when C2 = Empty_Node;

                  if C2 = Node then
                     Set_Next_Case_Item
                       (C, Tree_N, Next_Case_Item (C2, Tree_N));
                  end if;

                  C := C2;
               end loop;

            when others =>
               null;
         end case;
      end Callback;

   begin
      if not Tree.Root_Project.Is_Editable then
         Trace (Me, "Project is not editable");
         return;
      end if;

      GNATCOLL.Projects.Normalize.Normalize (Tree.Data, Tree.Root_Project);
      For_Each_Environment_Variable
        (Tree.Data.Tree, Tree.Root_Project, Ext_Var,
         Get_String (Value), Callback'Unrestricted_Access);

      --  Reset the value of the external variable if needed

      if Prj.Ext.Value_Of (Tree.Data.Env.Env.External, Ext_Var) = V_Name then
         if Type_Decl /= Empty_Node then
            Prj.Ext.Add (Tree.Data.Env.Env.External,
                 External_Name,
                 Get_String (String_Value_Of
                               (First_Literal_String (Type_Decl, Tree_N),
                                Tree_N)),
                 Prj.Ext.From_Command_Line);
         else
            Prj.Ext.Add (Tree.Data.Env.Env.External, External_Name, "",
                         Prj.Ext.From_Command_Line);
         end if;
      end if;

      Tree.Root_Project.Set_Modified (True);

   exception
      when Delete_Variable =>
         Tree.Delete_Scenario_Variable
           (External_Name            => External_Name,
            Keep_Choice              => Value,
            Delete_Direct_References => False);
   end Remove_Value;

   ----------------
   -- Add_Values --
   ----------------

   procedure Add_Values
     (Tree     : Project_Tree'Class;
      Variable : Scenario_Variable;
      Values   : GNAT.Strings.String_List)
   is
      Tree_N         : constant Project_Node_Tree_Ref := Tree.Data.Tree;
      Type_Node, Var : Project_Node_Id;
      Iter           : Project_Iterator := Tree.Root_Project.Start;
      P              : Project_Type;
   begin
      loop
         P := Current (Iter);
         exit when P = No_Project;

         if not P.Is_Editable then
            Trace (Me, "Project is not editable: " & P.Name);
            return;
         end if;

         GNATCOLL.Projects.Normalize.Normalize (Tree.Data, P);
         Var := Find_Scenario_Variable (Tree_N, P, External_Name (Variable));

         --  If variable is defined in the current project, then modify the
         --  type to Values.

         if Var /= Empty_Node then
            Type_Node := String_Type_Of (Var, Tree_N);
            pragma Assert (Type_Node /= Empty_Node);
            --  Set_First_Literal_String (Type_Node, Empty_Node);

            for J in Values'Range loop
               Add_Possible_Value (Tree_N, Type_Node, Values (J).all);
            end loop;

            P.Set_Modified (True);
         end if;

         Next (Iter);
      end loop;
   end Add_Values;

   ----------
   -- Free --
   ----------

   procedure Free (Self : in out Project_Environment_Access) is
      procedure Unchecked_Free is new Ada.Unchecked_Deallocation
        (Project_Environment'Class, Project_Environment_Access);
      procedure Unchecked_Free is new Ada.Unchecked_Deallocation
        (Naming_Scheme_Record, Naming_Scheme_Access);
      NS : Naming_Scheme_Access;
   begin
      if Self /= null then
         while Self.Naming_Schemes /= null loop
            NS := Self.Naming_Schemes;
            Self.Naming_Schemes := NS.Next;

            Free (NS.Language);
            Free (NS.Default_Spec_Suffix);
            Free (NS.Default_Body_Suffix);
            Unchecked_Free (NS);
         end loop;

         Unchecked_Free (Self.Predefined_Object_Path);
         Unchecked_Free (Self.Predefined_Source_Path);
         Unchecked_Free (Self.Predefined_Project_Path);
         Unchecked_Free (Self.Predefined_Source_Files);
         Free (Self.Xrefs_Subdir);
         Self.Extensions.Clear;

         Unchecked_Free (Self);
      end if;
   end Free;

   procedure Free (Self : in out Project_Tree_Access) is
      procedure Unchecked_Free is new Ada.Unchecked_Deallocation
        (Project_Tree'Class, Project_Tree_Access);
      procedure Unchecked_Free is new Ada.Unchecked_Deallocation
        (Project_Tree_Data, Project_Tree_Data_Access);
   begin
      if Self /= null then
         if Self.Data /= null then
            if Self.Data.Tree /= null then
               Prj.Tree.Tree_Private_Part.Project_Node_Table.Free
                 (Self.Data.Tree.Project_Nodes);
            end if;

            Free (Self.Data.Tree);
            Unchecked_Free (Self.Data);
         end if;

         Unchecked_Free (Self);
      end if;
   end Free;

   ------------
   -- Status --
   ------------

   function Status (Self : Project_Tree) return Project_Status is
   begin
      if Self.Data = null then
         return Empty;
      else
         return Self.Data.Status;
      end if;
   end Status;

   ----------------
   -- Set_Status --
   ----------------

   procedure Set_Status (Self : Project_Tree; Status : Project_Status) is
   begin
      Self.Data.Status := Status;
   end Set_Status;

begin
   Namet.Initialize;
   Csets.Initialize;
   Snames.Initialize;

   --  Disable verbose messages from project manager, not useful in GPS
   Opt.Quiet_Output := True;

   --  Unchecked_Shared_Lib_Imports is only relevant for builders
   Opt.Unchecked_Shared_Lib_Imports := True;
end GNATCOLL.Projects;<|MERGE_RESOLUTION|>--- conflicted
+++ resolved
@@ -2030,23 +2030,14 @@
    function Attribute_Project
      (Project   : Project_Type;
       Attribute : Attribute_Pkg_String;
-<<<<<<< HEAD
-      Index     : String := "") return Project_Type is
-
-=======
       Index     : String := "") return Project_Type
    is
->>>>>>> b6287734
       Value : constant Variable_Value :=
                 Attribute_Value (Project, String (Attribute), Index);
       Tree : constant Project_Tree := (Data => Project.Data.Tree);
    begin
       if Value.Project = Prj.No_Project then
          return No_Project;
-<<<<<<< HEAD
-
-=======
->>>>>>> b6287734
       else
          declare
             Name : constant String := Get_Name_String (Value.Project.Name);
